# -*- coding: utf-8 -*-
#
# Copyright (c) 2014 Virtual Cable S.L.
# All rights reserved.
#
# Redistribution and use in source and binary forms, with or without modification,
# are permitted provided that the following conditions are met:
#
#    * Redistributions of source code must retain the above copyright notice,
#      this list of conditions and the following disclaimer.
#    * Redistributions in binary form must reproduce the above copyright notice,
#      this list of conditions and the following disclaimer in the documentation
#      and/or other materials provided with the distribution.
#    * Neither the name of Virtual Cable S.L. nor the names of its contributors
#      may be used to endorse or promote products derived from this software
#      without specific prior written permission.
#
# THIS SOFTWARE IS PROVIDED BY THE COPYRIGHT HOLDERS AND CONTRIBUTORS "AS IS"
# AND ANY EXPRESS OR IMPLIED WARRANTIES, INCLUDING, BUT NOT LIMITED TO, THE
# IMPLIED WARRANTIES OF MERCHANTABILITY AND FITNESS FOR A PARTICULAR PURPOSE ARE
# DISCLAIMED. IN NO EVENT SHALL THE COPYRIGHT HOLDER OR CONTRIBUTORS BE LIABLE
# FOR ANY DIRECT, INDIRECT, INCIDENTAL, SPECIAL, EXEMPLARY, OR CONSEQUENTIAL
# DAMAGES (INCLUDING, BUT NOT LIMITED TO, PROCUREMENT OF SUBSTITUTE GOODS OR
# SERVICES; LOSS OF USE, DATA, OR PROFITS; OR BUSINESS INTERRUPTION) HOWEVER
# CAUSED AND ON ANY THEORY OF LIABILITY, WHETHER IN CONTRACT, STRICT LIABILITY,
# OR TORT (INCLUDING NEGLIGENCE OR OTHERWISE) ARISING IN ANY WAY OUT OF THE USE
# OF THIS SOFTWARE, EVEN IF ADVISED OF THE POSSIBILITY OF SUCH DAMAGE.

'''
@author: Adolfo Gómez, dkmaster at dkmon dot com
'''
from __future__ import unicode_literals

# On centos, old six release does not includes byte2int, nor six.PY2
import six

<<<<<<< HEAD
VERSION = '2.5.0'
=======
VERSION = '2.2.0'
>>>>>>> 815de57b

__title__ = 'udsactor'
__version__ = VERSION
__build__ = 0x010755
__author__ = 'Adolfo Gómez <dkmaster@dkmon.com>'
__license__ = "BSD 3-clause"
__copyright__ = "Copyright 2014-2017 VirtualCable S.L.U."


if not hasattr(six, 'byte2int'):
    if six.PY3:
        import operator
        six.byte2int = operator.itemgetter(0)
    else:
        def _byte2int(bs):
            return ord(bs[0])
        six.byte2int = _byte2int<|MERGE_RESOLUTION|>--- conflicted
+++ resolved
@@ -34,15 +34,11 @@
 # On centos, old six release does not includes byte2int, nor six.PY2
 import six
 
-<<<<<<< HEAD
 VERSION = '2.5.0'
-=======
-VERSION = '2.2.0'
->>>>>>> 815de57b
 
 __title__ = 'udsactor'
 __version__ = VERSION
-__build__ = 0x010755
+__build__ = 0x010756
 __author__ = 'Adolfo Gómez <dkmaster@dkmon.com>'
 __license__ = "BSD 3-clause"
 __copyright__ = "Copyright 2014-2017 VirtualCable S.L.U."
