--- conflicted
+++ resolved
@@ -34,15 +34,10 @@
 import servicemanager  # @UnresolvedImport, pylint: disable=import-error
 import logging
 import os
-import six
 import tempfile
 
 # Valid logging levels, from UDS Broker (uds.core.utils.log)
-<<<<<<< HEAD
-OTHER, DEBUG, INFO, WARN, ERROR, FATAL = (10000 * (x + 1) for x in six.moves.xrange(6))
-=======
 OTHER, DEBUG, INFO, WARN, ERROR, FATAL = (10000 * (x + 1) for x in range(6))
->>>>>>> 86125853
 
 
 class LocalLogger(object):
