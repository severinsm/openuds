# -*- coding: utf-8 -*-
#
# Copyright (c) 2014 Virtual Cable S.L.
# All rights reserved.
#
# Redistribution and use in source and binary forms, with or without modification,
# are permitted provided that the following conditions are met:
#
#    * Redistributions of source code must retain the above copyright notice,
#      this list of conditions and the following disclaimer.
#    * Redistributions in binary form must reproduce the above copyright notice,
#      this list of conditions and the following disclaimer in the documentation
#      and/or other materials provided with the distribution.
#    * Neither the name of Virtual Cable S.L. nor the names of its contributors
#      may be used to endorse or promote products derived from this software
#      without specific prior written permission.
#
# THIS SOFTWARE IS PROVIDED BY THE COPYRIGHT HOLDERS AND CONTRIBUTORS "AS IS"
# AND ANY EXPRESS OR IMPLIED WARRANTIES, INCLUDING, BUT NOT LIMITED TO, THE
# IMPLIED WARRANTIES OF MERCHANTABILITY AND FITNESS FOR A PARTICULAR PURPOSE ARE
# DISCLAIMED. IN NO EVENT SHALL THE COPYRIGHT HOLDER OR CONTRIBUTORS BE LIABLE
# FOR ANY DIRECT, INDIRECT, INCIDENTAL, SPECIAL, EXEMPLARY, OR CONSEQUENTIAL
# DAMAGES (INCLUDING, BUT NOT LIMITED TO, PROCUREMENT OF SUBSTITUTE GOODS OR
# SERVICES; LOSS OF USE, DATA, OR PROFITS; OR BUSINESS INTERRUPTION) HOWEVER
# CAUSED AND ON ANY THEORY OF LIABILITY, WHETHER IN CONTRACT, STRICT LIABILITY,
# OR TORT (INCLUDING NEGLIGENCE OR OTHERWISE) ARISING IN ANY WAY OUT OF THE USE
# OF THIS SOFTWARE, EVEN IF ADVISED OF THE POSSIBILITY OF SUCH DAMAGE.

'''
@author: Adolfo Gómez, dkmaster at dkmon dot com
'''
from __future__ import unicode_literals

from udsactor.log import logger

from . import operations
from . import store
from . import REST
from . import ipc
from . import httpserver
from .scriptThread import ScriptExecutorThread
from .utils import exceptionToMessage

import socket
import time
import random
import json

IPC_PORT = 39188

cfg = None


def initCfg():
    global cfg  # pylint: disable=global-statement
    cfg = store.readConfig()

    if logger.logger.isWindows():
        # Logs will also go to windows event log for services
        logger.logger.serviceLogger = True

    if cfg is not None:
        logger.setLevel(cfg.get('logLevel', 20000))
    else:
        logger.setLevel(20000)
        cfg = {}

    # If ANY var is missing, reset cfg
    for v in ('host', 'ssl', 'masterKey'):
        if v not in cfg:
            cfg = None
            break

    return cfg


class CommonService(object):
    def __init__(self):
        self.isAlive = True
        self.api = None
        self.ipc = None
        self.httpServer = None
        self.rebootRequested = False
        self.knownIps = []
        socket.setdefaulttimeout(20)

    def reboot(self):
        self.rebootRequested = True

<<<<<<< HEAD
    def setReady(self, hostName=None):
        self.api.setReady([(v.mac, v.ip) for v in operations.getNetworkInfo()], hostName)
=======
    def execute(self, cmd, section):
        import os
        import subprocess
        import stat

        if os.path.isfile(cmd):
            if (os.stat(cmd).st_mode & stat.S_IXUSR) != 0:
                subprocess.call([cmd, ])
                return True
            else:
                logger.info('{} file exists but it it is not executable (needs execution permission by admin/root)'.format(section))
        else:
            logger.info('{} file not found & not executed'.format(section))

        return False


    def setReady(self):
        self.api.setReady([(v.mac, v.ip) for v in operations.getNetworkInfo()])
>>>>>>> 2e4bd4b1

    def interactWithBroker(self):
        '''
        Returns True to continue to main loop, false to stop & exit service
        '''
        # If no configuration is found, stop service
        if cfg is None:
            logger.fatal('No configuration found, stopping service')
            return False

        self.api = REST.Api(cfg['host'], cfg['masterKey'], cfg['ssl'])

        # Wait for Broker to be ready
        counter = 0
        while self.isAlive:
            try:
                # getNetworkInfo is a generator function
                netInfo = tuple(operations.getNetworkInfo())
                self.knownIps = dict(((i.mac, i.ip) for i in netInfo))
                ids = ','.join([i.mac for i in netInfo])
                if ids == '':
                    # Wait for any network interface to be ready
                    logger.debug('No valid network interfaces found, retrying in a while...')
                    raise Exception()
                logger.debug('Ids: {}'.format(ids))
                self.api.init(ids)
                # Set remote logger to notify log info to broker
                logger.setRemoteLogger(self.api)

                break
            except REST.InvalidKeyError:
                logger.fatal('Can\'t sync with broker: Invalid broker Master Key')
                return False
            except REST.UnmanagedHostError:
                # Maybe interface that is registered with broker is not enabled already?
                # Right now, we thing that the interface connected to broker is
                # the interface that broker will know, let's see how this works
                logger.fatal('This host is not managed by UDS Broker (ids: {})'.format(ids))
                return False  # On unmanaged hosts, there is no reason right now to continue running
            except Exception as e:
                logger.debug('Exception on network info: retrying')
                # Any other error is expectable and recoverable, so let's wait a bit and retry again
                # but, if too many errors, will log it (one every minute, for
                # example)
                counter += 1
                if counter % 60 == 0:  # Every 5 minutes, raise a log
                    logger.info('Trying to inititialize connection with broker (last error: {})'.format(exceptionToMessage(e)))
                # Wait a bit before next check
                self.doWait(5000)

        # Now try to run the "runonce" element
        runOnce = store.runApplication()
        if runOnce is not None:
            if self.execute(runOnce, 'RunOnce') is True:
                # operations.reboot()
                return False

        # Broker connection is initialized, now get information about what to
        # do
        counter = 0
        while self.isAlive:
            try:
                logger.debug('Requesting information of what to do now')
                info = self.api.information()
                data = info.split('\r')
                if len(data) != 2:
                    logger.error('The format of the information message is not correct (got {})'.format(info))
                    raise Exception
                params = data[1].split('\t')
                if data[0] == 'rename':
                    try:
                        if len(params) == 1:  # Simple rename
                            logger.debug('Renaming computer to {}'.format(params[0]))
                            self.rename(params[0])
                        # Rename with change password for an user
                        elif len(params) == 4:
                            logger.debug('Renaming computer to {}'.format(params))
                            self.rename(params[0], params[1], params[2], params[3])
                        else:
                            logger.error('Got invalid parameter for rename operation: {}'.format(params))
                            return False
                        break
                    except Exception as e:
                        logger.error('Error at computer renaming stage: {}'.format(e.message))
                        return None  # Will retry complete broker connection if this point is reached
                elif data[0] == 'domain':
                    if len(params) != 5:
                        logger.error('Got invalid parameters for domain message: {}'.format(params))
                        return False  # Stop running service
                    self.joinDomain(params[0], params[1], params[2], params[3], params[4])
                    break
                elif data[0] == 'notify':  # Broker is just requesting local information, no rename nor domain is requested
                    self.notifyLocalInfo()
                    break
                else:
                    logger.error('Unrecognized action sent from broker: {}'.format(data[0]))
                    return False  # Stop running service
            except REST.UserServiceNotFoundError:
                logger.error('The host has lost the sync state with broker! (host uuid changed?)')
                return False
            except Exception as err:
                if counter % 60 == 0:
                    logger.warn('Too many retries in progress, though still trying (last error: {})'.format(exceptionToMessage(err)))
                counter += 1
                # Any other error is expectable and recoverable, so let's wait
                # a bit and retry again
                # Wait a bit before next check
                self.doWait(5000)

        if self.rebootRequested:
            try:
                operations.reboot()
            except Exception as e:
                logger.error('Exception on reboot: {}'.format(e.message))
            return False  # Stops service

        return True

    def checkIpsChanged(self):
        if self.api is None or self.api.uuid is None:
            return  # Not connected
        netInfo = tuple(operations.getNetworkInfo())
        for i in netInfo:
            # If at least one ip has changed
            if i.mac in self.knownIps and self.knownIps[i.mac] != i.ip:
                logger.info('Notifying ip change to broker (mac {}, from {} to {})'.format(i.mac, self.knownIps[i.mac], i.ip))
                try:
                    # Notifies all interfaces IPs
                    self.api.notifyIpChanges(((v.mac, v.ip) for v in netInfo))

                    # Regenerates Known ips
                    self.knownIps = dict(((v.mac, v.ip) for v in netInfo))

                    # And notify new listening address to broker
                    address = (self.knownIps[self.api.mac], self.httpServer.getPort())
                    # And new listening address
                    self.httpServer.restart(address)
                    # sends notification
                    self.api.notifyComm(self.httpServer.getServerUrl())

                except Exception as e:
                    logger.warn('Got an error notifiying IPs to broker: {} (will retry in a bit)'.format(e.message.decode('windows-1250', 'ignore')))

    def clientMessageProcessor(self, msg, data):
        logger.debug('Got message {}'.format(msg))
        if self.api is None:
            logger.info('Rest api not ready')
            return

        if msg == ipc.REQ_LOGIN:
            res = self.api.login(data).split('\t')
            # third parameter, if exists, sets maxSession duration to this.
            # First & second parameters are ip & hostname of connection source
            if len(res) >= 3:
                self.api.maxSession = int(res[2])  # Third parameter is max session duration
                msg = ipc.REQ_INFORMATION  # Senf information, requested or not, to client on login notification
        elif msg == ipc.REQ_LOGOUT:
            self.api.logout(data)
            self.onLogout(data)
        elif msg == ipc.REQ_INFORMATION:
            info = {}
            if self.api.idle is not None:
                info['idle'] = self.api.idle
            if self.api.maxSession is not None:
                info['maxSession'] = self.api.maxSession
            self.ipc.sendInformationMessage(info)
        elif msg == ipc.REQ_TICKET:
            d = json.loads('data')
            try:
                result = self.api.getTicket(d['ticketId'], d['secure'])
                self.ipc.sendTicketMessage(result)
            except Exception:
                logger.exception('Getting ticket')
                self.ipc.sendTicketMessage({'error': 'invalid ticket'})

    def initIPC(self):
        # ******************************************
        # * Initialize listener IPC & REST threads *
        # ******************************************
        logger.debug('Starting IPC listener at {}'.format(IPC_PORT))
        self.ipc = ipc.ServerIPC(IPC_PORT, clientMessageProcessor=self.clientMessageProcessor)
        self.ipc.start()

        if self.api.mac in self.knownIps:
            address = (self.knownIps[self.api.mac], random.randrange(43900, 44000))
            logger.info('Starting REST listener at {}'.format(address))
            self.httpServer = httpserver.HTTPServerThread(address, self)
            self.httpServer.start()
            # And notify it to broker
            self.api.notifyComm(self.httpServer.getServerUrl())

    def endIPC(self):
        # Remove IPC threads
        if self.ipc is not None:
            try:
                self.ipc.stop()
            except Exception:
                logger.error('Couln\'t stop ipc server')
        if self.httpServer is not None:
            try:
                self.httpServer.stop()
            except Exception:
                logger.error('Couln\'t stop REST server')

    def endAPI(self):
        if self.api is not None:
            try:
                self.api.notifyComm(None)
            except Exception:
                logger.error('Couln\'t remove comms url from broker')

        self.notifyStop()

    # ***************************************************
    # Methods that ARE overriden by linux & windows Actor
    # ***************************************************
    def rename(self, name, user=None, oldPassword=None, newPassword=None):
        '''
        Invoked when broker requests a rename action
        MUST BE OVERRIDEN
        '''
        raise NotImplementedError('Method renamed has not been implemented!')

    def joinDomain(self, name, domain, ou, account, password):
        '''
        Invoked when broker requests a "domain" action
        MUST BE OVERRIDEN
        '''
        raise NotImplementedError('Method renamed has not been implemented!')

    # ****************************************
    # Methods that CAN BE overriden by actors
    # ****************************************
    def notifyLocal(self):
        self.setReady(operations.getComputerName())

    def doWait(self, miliseconds):
        '''
        Invoked to wait a bit
        CAN be OVERRIDEN
        '''
        time.sleep(float(miliseconds) / 1000)

    def notifyStop(self):
        '''
        Overriden to log stop
        '''
        logger.info('Service is being stopped')

    def preConnect(self, user, protocol):
        '''
        Invoked when received a PRE Connection request via REST
        '''
        logger.debug('Pre-connect does nothing')
        return 'ok'

    def onLogout(self, user):
        logger.debug('On logout invoked for {}'.format(user))<|MERGE_RESOLUTION|>--- conflicted
+++ resolved
@@ -87,10 +87,6 @@
     def reboot(self):
         self.rebootRequested = True
 
-<<<<<<< HEAD
-    def setReady(self, hostName=None):
-        self.api.setReady([(v.mac, v.ip) for v in operations.getNetworkInfo()], hostName)
-=======
     def execute(self, cmd, section):
         import os
         import subprocess
@@ -110,7 +106,6 @@
 
     def setReady(self):
         self.api.setReady([(v.mac, v.ip) for v in operations.getNetworkInfo()])
->>>>>>> 2e4bd4b1
 
     def interactWithBroker(self):
         '''
