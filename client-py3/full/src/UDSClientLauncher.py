--- conflicted
+++ resolved
@@ -15,12 +15,7 @@
 
 SCRIPT_NAME = 'UDSClientLauncher'
 
-<<<<<<< HEAD
 class UdsApplication(QtWidgets.QApplication):   # type: ignore
-=======
-
-class UdsApplication(QtWidgets.QApplication):
->>>>>>> 0363ac3a
     path: str
     tunnels: typing.List[subprocess.Popen]
 
