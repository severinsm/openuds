# -*- coding: utf-8 -*-
#
# Copyright (c) 2022 Virtual Cable S.L.U.
# All rights reserved.
#
# Redistribution and use in source and binary forms, with or without modification,
# are permitted provided that the following conditions are met:
#
#    * Redistributions of source code must retain the above copyright notice,
#      this list of conditions and the following disclaimer.
#    * Redistributions in binary form must reproduce the above copyright notice,
#      this list of conditions and the following disclaimer in the documentation
#      and/or other materials provided with the distribution.
#    * Neither the name of Virtual Cable S.L. nor the names of its contributors
#      may be used to endorse or promote products derived from this software
#      without specific prior written permission.
#
# THIS SOFTWARE IS PROVIDED BY THE COPYRIGHT HOLDERS AND CONTRIBUTORS "AS IS"
# AND ANY EXPRESS OR IMPLIED WARRANTIES, INCLUDING, BUT NOT LIMITED TO, THE
# IMPLIED WARRANTIES OF MERCHANTABILITY AND FITNESS FOR A PARTICULAR PURPOSE ARE
# DISCLAIMED. IN NO EVENT SHALL THE COPYRIGHT HOLDER OR CONTRIBUTORS BE LIABLE
# FOR ANY DIRECT, INDIRECT, INCIDENTAL, SPECIAL, EXEMPLARY, OR CONSEQUENTIAL
# DAMAGES (INCLUDING, BUT NOT LIMITED TO, PROCUREMENT OF SUBSTITUTE GOODS OR
# SERVICES; LOSS OF USE, DATA, OR PROFITS; OR BUSINESS INTERRUPTION) HOWEVER
# CAUSED AND ON ANY THEORY OF LIABILITY, WHETHER IN CONTRACT, STRICT LIABILITY,
# OR TORT (INCLUDING NEGLIGENCE OR OTHERWISE) ARISING IN ANY WAY OUT OF THE USE
# OF THIS SOFTWARE, EVEN IF ADVISED OF THE POSSIBILITY OF SUCH DAMAGE.
'''
@author: Adolfo Gómez, dkmaster at dkmon dot com
'''
import socket
import socketserver
import ssl
import threading
import time
import random
import threading
import select
import typing
import logging
import enum

from . import tools

DEBUG = True

BUFFER_SIZE: typing.Final[int] = 1024 * 16  # Max buffer length
LISTEN_ADDRESS: typing.Final[str] = '0.0.0.0' if DEBUG else '127.0.0.1'
LISTEN_ADDRESS_V6: typing.Final[str] = '::' if DEBUG else '::1'

# ForwarServer states
class ForwardState(enum.IntEnum): 
    TUNNEL_LISTENING = 0
    TUNNEL_OPENING = 1
    TUNNEL_PROCESSING = 2
    TUNNEL_ERROR = 3

# Some constants strings for protocol
HANDSHAKE_V1: typing.Final[bytes] = b'\x5AMGB\xA5\x01\x00'
CMD_TEST: typing.Final[bytes] = b'TEST'
CMD_OPEN: typing.Final[bytes] = b'OPEN'

RESPONSE_OK: typing.Final[bytes] = b'OK'

logger = logging.getLogger(__name__)


class ForwardServer(socketserver.ThreadingTCPServer):
    daemon_threads = True
    allow_reuse_address = True

    remote: typing.Tuple[str, int]
    remote_ipv6: bool
    ticket: str
    stop_flag: threading.Event
    can_stop: bool
    timeout: int
    timer: typing.Optional[threading.Timer]
    check_certificate: bool
    keep_listening: bool
    current_connections: int
<<<<<<< HEAD
    status: ForwardState

    address_family = socket.AF_INET
=======
    status: int
    initial_payload: typing.Optional[bytes]
>>>>>>> a2bfcd3d

    def __init__(
        self,
        remote: typing.Tuple[str, int],
        ticket: str,
        timeout: int = 0,
        local_port: int = 0,
        check_certificate: bool = True,
<<<<<<< HEAD
        ipv6_listen: bool = False,
        ipv6_remote: bool = False,
=======
        keep_listening: bool = False,
        initial_payload: typing.Optional[bytes] = None,
>>>>>>> a2bfcd3d
    ) -> None:

        local_port = local_port or random.randrange(33000, 53000)

        if ipv6_listen:
            self.address_family = socket.AF_INET6

        super().__init__(
            server_address=(LISTEN_ADDRESS if ipv6_listen else LISTEN_ADDRESS_V6, local_port),
            RequestHandlerClass=Handler,
        )
        self.remote = remote
        self.remote_ipv6 = ipv6_remote or ':' in remote[0]  # if ':' in remote address, it's ipv6 (port is [1])
        self.ticket = ticket
        # Negative values for timeout, means "accept always connections"
        # "but if no connection is stablished on timeout (positive)"
        # "stop the listener"
        self.timeout = int(time.time()) + timeout if timeout > 0 else 0
        self.check_certificate = check_certificate
        self.keep_listening = keep_listening
        self.stop_flag = threading.Event()  # False initial
        self.current_connections = 0

<<<<<<< HEAD
        self.status = ForwardState.TUNNEL_LISTENING
=======
        self.initial_payload = initial_payload

        self.status = TUNNEL_LISTENING
>>>>>>> a2bfcd3d
        self.can_stop = False

        timeout = abs(timeout) or 60
        self.timer = threading.Timer(
            abs(timeout), ForwardServer.__checkStarted, args=(self,)
        )
        self.timer.start()

    def stop(self) -> None:
        if not self.stop_flag.is_set():
            logger.debug('Stopping servers')
            self.stop_flag.set()
            if self.timer:
                self.timer.cancel()
                self.timer = None
            self.shutdown()

    def connect(self) -> ssl.SSLSocket:
        with socket.socket(socket.AF_INET6 if self.remote_ipv6 else socket.AF_INET, socket.SOCK_STREAM) as rsocket:
            logger.info('CONNECT to %s', self.remote)

            rsocket.connect(self.remote)

            rsocket.sendall(HANDSHAKE_V1)  # No response expected, just the handshake

            context = ssl.create_default_context()

            # Do not "recompress" data, use only "base protocol" compression
            context.options |= ssl.OP_NO_COMPRESSION
            context.minimum_version = ssl.TLSVersion.TLSv1_3

            if tools.getCaCertsFile() is not None:
                context.load_verify_locations(
                    tools.getCaCertsFile()
                )  # Load certifi certificates

            # If ignore remote certificate
            if self.check_certificate is False:
                context.check_hostname = False
                context.verify_mode = ssl.CERT_NONE
                logger.warning('Certificate checking is disabled!')

            ssl_socket = context.wrap_socket(rsocket, server_hostname=self.remote[0])

            # If we have a payload, send it
            if self.initial_payload:
                ssl_socket.sendall(self.initial_payload)

            return ssl_socket

    def check(self) -> bool:
        if self.status == ForwardState.TUNNEL_ERROR:
            return False

        logger.debug('Checking tunnel availability')

        try:
            with self.connect() as ssl_socket:
                ssl_socket.sendall(CMD_TEST)
                resp = ssl_socket.recv(2)
                if resp != RESPONSE_OK:
                    raise Exception({'Invalid  tunnelresponse: {resp}'})
                logger.debug('Tunnel is available!')
                return True
        except Exception as e:
            logger.error(
                'Error connecting to tunnel server %s: %s', self.server_address, e
            )
        return False

    @property
    def stoppable(self) -> bool:
        logger.debug('Is stoppable: %s', self.can_stop)
        return self.can_stop or (self.timeout != 0 and int(time.time()) > self.timeout)

    @staticmethod
    def __checkStarted(fs: 'ForwardServer') -> None:
        logger.debug('New connection limit reached')
        fs.timer = None
        fs.can_stop = True
        if fs.current_connections <= 0:
            fs.stop()


class Handler(socketserver.BaseRequestHandler):
    # Override Base type
    server: ForwardServer

    # server: ForwardServer
    def handle(self) -> None:
        self.server.status = ForwardState.TUNNEL_OPENING

<<<<<<< HEAD
        # If server new connections processing are over time...
        if self.server.stoppable:
            self.server.status = ForwardState.TUNNEL_ERROR
=======
        # If server processing is over time, and don't allow more connections
        if self.server.stoppable and not self.server.keep_listening:
            self.server.status = TUNNEL_ERROR
>>>>>>> a2bfcd3d
            logger.info('Rejected timedout connection')
            self.request.close()  # End connection without processing it
            return

        self.server.current_connections += 1

        # Open remote connection
        try:
            logger.debug('Ticket %s', self.server.ticket)
            with self.server.connect() as ssl_socket:
                # Send handhshake + command + ticket
                ssl_socket.sendall(CMD_OPEN + self.server.ticket.encode())
                # Check response is OK
                data = ssl_socket.recv(2)
                if data != RESPONSE_OK:
                    data += ssl_socket.recv(128)
                    raise Exception(
                        f'Error received: {data.decode(errors="ignore")}'
                    )  # Notify error

                # All is fine, now we can tunnel data
                self.process(remote=ssl_socket)
        except Exception as e:
            logger.error(f'Error connecting to {self.server.remote!s}: {e!s}')
            self.server.status = ForwardState.TUNNEL_ERROR
            self.server.stop()
        finally:
            self.server.current_connections -= 1

        if self.server.current_connections <= 0 and self.server.stoppable:
            self.server.stop()

    # Processes data forwarding
    def process(self, remote: ssl.SSLSocket):
        self.server.status = ForwardState.TUNNEL_PROCESSING
        logger.debug('Processing tunnel with ticket %s', self.server.ticket)
        # Process data until stop requested or connection closed
        try:
            while not self.server.stop_flag.is_set():
                r, _w, _x = select.select([self.request, remote], [], [], 1.0)
                if self.request in r:
                    data = self.request.recv(BUFFER_SIZE)
                    if not data:
                        break
                    remote.sendall(data)
                if remote in r:
                    data = remote.recv(BUFFER_SIZE)
                    if not data:
                        break
                    self.request.sendall(data)
            logger.debug('Finished tunnel with ticket %s', self.server.ticket)
        except Exception as e:
            pass


def _run(server: ForwardServer) -> None:
    logger.debug(
        'Starting forwarder: %s -> %s, timeout: %d',
        server.server_address,
        server.remote,
        server.timeout,
    )
    server.serve_forever()
    logger.debug('Stoped forwarder %s -> %s', server.server_address, server.remote)


def forward(
    remote: typing.Tuple[str, int],
    ticket: str,
    timeout: int = 0,
    local_port: int = 0,
    check_certificate=True,
    keep_listening=False,
    initial_payload: typing.Optional[bytes] = None,
) -> ForwardServer:

    fs = ForwardServer(
        remote=remote,
        ticket=ticket,
        timeout=timeout,
        local_port=local_port,
        check_certificate=check_certificate,
        keep_listening=keep_listening,
        initial_payload=initial_payload,
    )
    # Starts a new thread
    threading.Thread(target=_run, args=(fs,)).start()

    return fs


if __name__ == "__main__":
    import sys

    log = logging.getLogger()
    log.setLevel(logging.DEBUG)
    handler = logging.StreamHandler(sys.stdout)
    handler.setLevel(logging.DEBUG)
    formatter = logging.Formatter(
        '%(levelname)s - %(message)s'
    )  # Basic log format, nice for syslog
    handler.setFormatter(formatter)
    log.addHandler(handler)

    ticket = 'mffqg7q4s61fvx0ck2pe0zke6k0c5ipb34clhbkbs4dasb4g'

    fs = forward(
        ('172.27.0.1', 7777),
        ticket,
        local_port=49999,
        timeout=-20,
        check_certificate=False,
    )<|MERGE_RESOLUTION|>--- conflicted
+++ resolved
@@ -79,14 +79,9 @@
     check_certificate: bool
     keep_listening: bool
     current_connections: int
-<<<<<<< HEAD
     status: ForwardState
 
     address_family = socket.AF_INET
-=======
-    status: int
-    initial_payload: typing.Optional[bytes]
->>>>>>> a2bfcd3d
 
     def __init__(
         self,
@@ -95,13 +90,8 @@
         timeout: int = 0,
         local_port: int = 0,
         check_certificate: bool = True,
-<<<<<<< HEAD
         ipv6_listen: bool = False,
         ipv6_remote: bool = False,
-=======
-        keep_listening: bool = False,
-        initial_payload: typing.Optional[bytes] = None,
->>>>>>> a2bfcd3d
     ) -> None:
 
         local_port = local_port or random.randrange(33000, 53000)
@@ -125,13 +115,7 @@
         self.stop_flag = threading.Event()  # False initial
         self.current_connections = 0
 
-<<<<<<< HEAD
         self.status = ForwardState.TUNNEL_LISTENING
-=======
-        self.initial_payload = initial_payload
-
-        self.status = TUNNEL_LISTENING
->>>>>>> a2bfcd3d
         self.can_stop = False
 
         timeout = abs(timeout) or 60
@@ -224,15 +208,9 @@
     def handle(self) -> None:
         self.server.status = ForwardState.TUNNEL_OPENING
 
-<<<<<<< HEAD
         # If server new connections processing are over time...
         if self.server.stoppable:
             self.server.status = ForwardState.TUNNEL_ERROR
-=======
-        # If server processing is over time, and don't allow more connections
-        if self.server.stoppable and not self.server.keep_listening:
-            self.server.status = TUNNEL_ERROR
->>>>>>> a2bfcd3d
             logger.info('Rejected timedout connection')
             self.request.close()  # End connection without processing it
             return
