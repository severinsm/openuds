<<<<<<< HEAD
udsactor (4.0.0) stable; urgency=medium

  * Upgraded to 4.0.0 release

 -- Adolfo Gómez García <agomez@virtualcable.es>  Mon, 5 Oct 2021 12:54:18 +0200
=======
udsactor (3.6.0) stable; urgency=medium

  * Upgraded to 3.6.0 release

 -- Adolfo Gómez García <agomez@virtualcable.es>  Fri, 1 Jul 2022 14:00:00 +0200
>>>>>>> fcdf599e

udsactor (3.5.0) stable; urgency=medium

  * Upgraded to 3.5.0 release

 -- Adolfo Gómez García <agomez@virtualcable.es>  Fri, 23 Oct 2020 8:00:00 +0200

udsactor (3.0.0) stable; urgency=medium

  * Upgraded to 3.0.0 release

 -- Adolfo Gómez García <agomez@virtualcable.es>  Wed, 10 Jul 2019 9:24:10 +0200

udsactor (2.2.1) stable; urgency=medium

  * Upgraded to 2.2.1 release

 -- Adolfo Gómez García <agomez@virtualcable.es>  Thu, 2 Oct 2018 12:44:12 +0200

udsactor (2.2.0) stable; urgency=medium

  * Upgraded to 2.2.0 release

 -- Adolfo Gómez García <agomez@virtualcable.es>  Thu, 19 Oct 2017 16:44:12 +0200

udsactor (2.1.0) stable; urgency=medium

  * Fixes for 2.1.0 release

 -- Adolfo Gómez García <agomez@virtualcable.es>  Tue, 19 Jan 2017 08:00:22 +0200

udsactor (2.0.0) stable; urgency=medium

  * Upgrade for 2.0.0

 -- Adolfo Gómez García <agomez@virtualcable.es>  Tue, 01 Mar 2016 03:39:21 +0100

udsactor (1.9.1) stable; urgency=medium

  * Upgrade for 1.9.1

 -- Adolfo Gómez García <agomez@virtualcable.es>  Tue, 01 Mar 2016 03:19:21 +0100

udsactor (1.9.0) stable; urgency=medium

  * Upgrade for 1.9.0 (fixed package version)

 -- Adolfo Gómez García <agomez@virtualcable.es>  Tue, 05 May 2015 07:10:27 +0200

udsactor (1.7.5) stable; urgency=medium

  * Upgrade for 1.7.5

 -- Adolfo Gómez García <agomez@virtualcable.es>  Thu, 23 Apr 2015 06:08:53 +0200

udsactor (1.7.0) stable; urgency=medium

  * Initial release.

 -- Adolfo Gómez García <agomez@virtualcable.es>  Mon, 17 Nov 2014 05:32:41 +0100<|MERGE_RESOLUTION|>--- conflicted
+++ resolved
@@ -1,16 +1,14 @@
-<<<<<<< HEAD
 udsactor (4.0.0) stable; urgency=medium
 
   * Upgraded to 4.0.0 release
 
- -- Adolfo Gómez García <agomez@virtualcable.es>  Mon, 5 Oct 2021 12:54:18 +0200
-=======
+ -- Adolfo Gómez García <agomez@virtualcable.es>  Fri, 1 Jul 2022 15:00:00 +0200
+
 udsactor (3.6.0) stable; urgency=medium
 
   * Upgraded to 3.6.0 release
 
  -- Adolfo Gómez García <agomez@virtualcable.es>  Fri, 1 Jul 2022 14:00:00 +0200
->>>>>>> fcdf599e
 
 udsactor (3.5.0) stable; urgency=medium
 
