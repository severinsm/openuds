# -*- coding: utf-8 -*-
#
# Copyright (c) 2019-2021 Virtual Cable S.L.U.
# All rights reserved.
#
# Redistribution and use in source and binary forms, with or without modification,
# are permitted provided that the following conditions are met:
#
#    * Redistributions of source code must retain the above copyright notice,
#      this list of conditions and the following disclaimer.
#    * Redistributions in binary form must reproduce the above copyright notice,
#      this list of conditions and the following disclaimer in the documentation
#      and/or other materials provided with the distribution.
#    * Neither the name of Virtual Cable S.L.U. nor the names of its contributors
#      may be used to endorse or promote products derived from this software
#      without specific prior written permission.
#
# THIS SOFTWARE IS PROVIDED BY THE COPYRIGHT HOLDERS AND CONTRIBUTORS "AS IS"
# AND ANY EXPRESS OR IMPLIED WARRANTIES, INCLUDING, BUT NOT LIMITED TO, THE
# IMPLIED WARRANTIES OF MERCHANTABILITY AND FITNESS FOR A PARTICULAR PURPOSE ARE
# DISCLAIMED. IN NO EVENT SHALL THE COPYRIGHT HOLDER OR CONTRIBUTORS BE LIABLE
# FOR ANY DIRECT, INDIRECT, INCIDENTAL, SPECIAL, EXEMPLARY, OR CONSEQUENTIAL
# DAMAGES (INCLUDING, BUT NOT LIMITED TO, PROCUREMENT OF SUBSTITUTE GOODS OR
# SERVICES; LOSS OF USE, DATA, OR PROFITS; OR BUSINESS INTERRUPTION) HOWEVER
# CAUSED AND ON ANY THEORY OF LIABILITY, WHETHER IN CONTRACT, STRICT LIABILITY,
# OR TORT (INCLUDING NEGLIGENCE OR OTHERWISE) ARISING IN ANY WAY OUT OF THE USE
# OF THIS SOFTWARE, EVEN IF ADVISED OF THE POSSIBILITY OF SUCH DAMAGE.
'''
@author: Adolfo Gómez, dkmaster at dkmon dot com
'''
# pylint: disable=invalid-name
import warnings
import json
import ssl
import logging
import typing

import requests
import requests.adapters

from udsactor import types, tools
from udsactor.version import VERSION, BUILD

# Default public listen port
LISTEN_PORT = 43910

# Default timeout
TIMEOUT = 5  # 5 seconds is more than enought

# Constants
UNKNOWN = 'unknown'


class RESTError(Exception):
    ERRCODE = 0


class RESTConnectionError(RESTError):
    ERRCODE = -1


# Errors ""raised"" from broker
class RESTInvalidKeyError(RESTError):
    ERRCODE = 1


class RESTUnmanagedHostError(RESTError):
    ERRCODE = 2


class RESTUserServiceNotFoundError(RESTError):
    ERRCODE = 3


class RESTOsManagerError(RESTError):
    ERRCODE = 4


# For avoid proxy on localhost connections
NO_PROXY = {
    'http': None,
    'https': None,
}

UDS_BASE_URL = 'https://{}/uds/rest/'


#
# Basic UDS Api
#
class UDSApi:  # pylint: disable=too-few-public-methods
    """
    Base for remote api accesses
    """

<<<<<<< HEAD
    _host: str = ''
    _validateCert: bool = True
    _url: str = ''
=======
    _host: str
    _validateCert: bool
    _url: str
    _session: 'requests.Session'
>>>>>>> 8aa04c6a

    def __init__(self, host: str, validateCert: bool) -> None:
        self._host = host
        self._validateCert = validateCert
        self._url = UDS_BASE_URL.format(self._host)
        # Disable logging requests messages except for errors, ...
        logging.getLogger('request').setLevel(logging.CRITICAL)
        logging.getLogger('urllib3').setLevel(logging.ERROR)
        try:
            warnings.simplefilter('ignore')  # Disables all warnings
        except Exception:  # nosec: not interested in exceptions
            pass

        context = (
            ssl.create_default_context(purpose=ssl.Purpose.SERVER_AUTH)
            if validateCert
            else ssl._create_unverified_context(purpose=ssl.Purpose.SERVER_AUTH, check_hostname=False)
        )
        # Disable SSLv2, SSLv3, TLSv1, TLSv1.1, TLSv1.2
        context.minimum_version = ssl.TLSVersion.TLSv1_3
        # Set cipher
        context.set_ciphers("ECDHE-RSA-AES256-GCM-SHA384")

        # Configure session security
        class UDSHTTPAdapter(requests.adapters.HTTPAdapter):
            def init_poolmanager(self, *args, **kwargs) -> None:
                kwargs["ssl_context"] = context

                return super().init_poolmanager(*args, **kwargs)

        self._session = requests.Session()
        self._session.mount("https://", UDSHTTPAdapter())

    @property
    def _headers(self) -> typing.MutableMapping[str, str]:
        return {
            'Content-Type': 'application/json',
            'User-Agent': 'UDS Actor v{}/{}'.format(VERSION, BUILD),
        }

    def _api_url(self, method: str) -> str:
        raise NotImplementedError

    def _doPost(
        self,
        method: str,  # i.e. 'initialize', 'ready', ....
        payLoad: typing.MutableMapping[str, typing.Any],
        headers: typing.Optional[typing.MutableMapping[str, str]] = None,
        disableProxy: bool = False,
    ) -> typing.Any:
        headers = headers or self._headers
        try:
<<<<<<< HEAD
            result = requests.post(
                self._api_url(method),
=======
            result = self._session.post(
                self._apiURL(method),
>>>>>>> 8aa04c6a
                data=json.dumps(payLoad),
                headers=headers,
                # verify=self._validateCert, Not needed, already in session
                timeout=TIMEOUT,
                proxies=NO_PROXY  # type: ignore
                if disableProxy
                else None,  # if not proxies wanted, enforce it
            )

            if result.ok:
                j = result.json()
                if not j.get('error', None):
                    return j['result']
        except requests.ConnectionError as e:
            raise RESTConnectionError(str(e))
        except Exception as e:
            raise RESTError(str(e))

        try:
            data = result.json()
        except Exception:
            data = result.content.decode()

        raise RESTError(data)


#
# UDS Broker API access
#
class UDSServerApi(UDSApi):
    def _api_url(self, method: str) -> str:
        return self._url + 'actor/v3/' + method

    def enumerateAuthenticators(self) -> typing.Iterable[types.AuthenticatorType]:
        try:
            result = self._session.get(
                self._url + 'auth/auths',
                headers=self._headers,
                # verify=self._validateCert,
                timeout=4,
            )
            if result.ok:
                for v in sorted(result.json(), key=lambda x: x['priority']):
                    yield types.AuthenticatorType(
                        authId=v['authId'],
                        authSmallName=v['authSmallName'],
                        auth=v['auth'],
                        type=v['type'],
                        priority=v['priority'],
                        isCustom=v['isCustom'],
                    )
        except Exception:  # nosec: not interested in exceptions
            pass

    def register(
        self,
        auth: str,
        username: str,
        password: str,
        hostname: str,
        ip: str,
        mac: str,
        preCommand: str,
        runOnceCommand: str,
        postCommand: str,
        logLevel: int,
    ) -> str:
        """
        Raises an exception if could not register, or registers and returns the "authorization token"
        """
        data = {
            'username': username + '@' + auth,
            'hostname': hostname,
            'ip': ip,
            'mac': mac,
            'pre_command': preCommand,
            'run_once_command': runOnceCommand,
            'post_command': postCommand,
            'log_level': logLevel,
        }

        # First, try to login to REST api
        try:
            # First, try to login
            authInfo = {'auth': auth, 'username': username, 'password': password}
            headers = self._headers
            result = self._session.post(
                self._url + 'auth/login',
                data=json.dumps(authInfo),
                headers=headers,
                # verify=self._validateCert,
            )
            if not result.ok or result.json()['result'] == 'error':
                raise Exception()  # Invalid credentials

            headers['X-Auth-Token'] = result.json()['token']

<<<<<<< HEAD
            result = requests.post(
                self._api_url('register'),
=======
            result = self._session.post(
                self._apiURL('register'),
>>>>>>> 8aa04c6a
                data=json.dumps(data),
                headers=headers,
                # verify=self._validateCert,
            )
            if result.ok:
                return result.json()['result']
        except requests.ConnectionError as e:
            raise RESTConnectionError(e)
        except RESTError:
            raise
        except Exception as e:
            raise RESTError('Invalid credentials')

        raise RESTError(result.content.decode())

    def initialize(
        self,
        token: str,
        interfaces: typing.Iterable[types.InterfaceInfoType],
        actor_type: typing.Optional[str],
    ) -> types.InitializationResultType:
        # Generate id list from netork cards
        payload = {
            'type': actor_type or types.MANAGED,
            'token': token,
            'version': VERSION,
            'build': BUILD,
            'id': [{'mac': i.mac, 'ip': i.ip} for i in interfaces],
        }
        r = self._doPost('initialize', payload)
        os = r['os']
        return types.InitializationResultType(
            own_token=r['own_token'],
            unique_id=r['unique_id'].lower() if r['unique_id'] else None,
            os=types.ActorOsConfigurationType(
                action=os['action'],
                name=os['name'],
                username=os.get('username'),
                password=os.get('password'),
                new_password=os.get('new_password'),
                ad=os.get('ad'),
                ou=os.get('ou'),
            )
            if r['os']
            else None,
            alias_token=r.get('alias_token'),  # Possible alias for unmanaged
        )

    def ready(
        self, own_token: str, secret: str, ip: str, port: int
    ) -> types.CertificateInfoType:
        payload = {'token': own_token, 'secret': secret, 'ip': ip, 'port': port}
        result = self._doPost('ready', payload)

        return types.CertificateInfoType(
            private_key=result['private_key'],
            server_certificate=result['server_certificate'],
            password=result['password'],
            ciphers=result.get('ciphers', ''),
        )

    def notifyIpChange(
        self, own_token: str, secret: str, ip: str, port: int
    ) -> types.CertificateInfoType:
        payload = {'token': own_token, 'secret': secret, 'ip': ip, 'port': port}
        result = self._doPost('ipchange', payload)

        return types.CertificateInfoType(
            private_key=result['private_key'],
            server_certificate=result['server_certificate'],
            password=result['password'],
            ciphers=result.get('ciphers', ''),
        )

    def notifyUnmanagedCallback(
        self,
        master_token: str,
        secret: str,
        interfaces: typing.Iterable[types.InterfaceInfoType],
        port: int,
    ) -> types.CertificateInfoType:
        payload = {
            'id': [{'mac': i.mac, 'ip': i.ip} for i in interfaces],
            'token': master_token,
            'secret': secret,
            'port': port,
        }
        result = self._doPost('unmanaged', payload)

        return types.CertificateInfoType(
            private_key=result['private_key'],
            server_certificate=result['server_certificate'],
            password=result['password'],
            ciphers=result.get('ciphers', ''),
        )

    def login(
        self,
        actor_type: typing.Optional[str],
        token: str,
        username: str,
        session_type: str,
        interfaces: typing.Iterable[types.InterfaceInfoType],
        secret: typing.Optional[str],
    ) -> types.LoginResultInfoType:
        if not token:
            return types.LoginResultInfoType(
                ip='0.0.0.0', hostname=UNKNOWN, dead_line=None, max_idle=None, session_id=None
            )
        payload = {
            'type': actor_type or types.MANAGED,
            'id': [{'mac': i.mac, 'ip': i.ip} for i in interfaces],
            'token': token,
            'username': username,
            'session_type': session_type,
            'secret': secret or '',
        }
        result = self._doPost('login', payload)
        return types.LoginResultInfoType(
            ip=result['ip'],
            hostname=result['hostname'],
            dead_line=result['dead_line'],
            max_idle=result['max_idle'],
            session_id=result.get('session_id', ''),
        )

    def logout(
        self,
        actor_type: typing.Optional[str],
        token: str,
        username: str,
        session_id: str,
        session_type: str,
        interfaces: typing.Iterable[types.InterfaceInfoType],
        secret: typing.Optional[str],
    ) -> typing.Optional[str]:
        if not token:
            return None
        payload = {
            'type': actor_type or types.MANAGED,
            'id': [{'mac': i.mac, 'ip': i.ip} for i in interfaces],
            'token': token,
            'username': username,
            'session_type': session_type,
            'session_id': session_id,
            'secret': secret or '',
        }
        return self._doPost('logout', payload)  # Can be 'ok' or 'notified'

    def log(self, own_token: str, level: int, message: str) -> None:
        if not own_token:
            return
        payLoad = {'token': own_token, 'level': level, 'message': message}
        self._doPost('log', payLoad)  # Ignores result...

    def test(self, master_token: str, actorType: typing.Optional[str]) -> bool:
        payLoad = {
            'type': actorType or types.MANAGED,
            'token': master_token,
        }
        return self._doPost('test', payLoad) == 'ok'


class UDSClientApi(UDSApi, metaclass=tools.Singleton):
    _session_id: str = ''
    _callback_url: str = ''

    def __init__(self) -> None:
        super().__init__('127.0.0.1:{}'.format(LISTEN_PORT), False)

        # Replace base url
        self._url = "https://{}/ui/".format(self._host)

    def _api_url(self, method: str) -> str:
        return self._url + method

    def post(
        self,
        method: str,  # i.e. 'initialize', 'ready', ....
        payLoad: typing.MutableMapping[str, typing.Any],
    ) -> typing.Any:
        return self._doPost(method=method, payLoad=payLoad, disableProxy=True)

    def register(self, callback_url: str) -> None:
        self._callback_url = callback_url
        payLoad = {'callback_url': callback_url}
        self.post('register', payLoad)

    def unregister(self, callback_url: str) -> None:
        payLoad = {'callback_url': callback_url}
        self.post('unregister', payLoad)
        self._callback_url = ''

    def login(
        self, username: str, sessionType: typing.Optional[str] = None
    ) -> types.LoginResultInfoType:
        payLoad = {
            'username': username,
            'session_type': sessionType or UNKNOWN,
            'callback_url': self._callback_url,  # So we identify ourselves
        }
        result = self.post('login', payLoad)
        res = types.LoginResultInfoType(
            ip=result['ip'],
            hostname=result['hostname'],
            dead_line=result['dead_line'],
            max_idle=result['max_idle'],
            session_id=result['session_id'],
        )
        # Store session id for future use
        self._session_id = res.session_id or ''
        return res

    def logout(self, username: str, sessionType: typing.Optional[str]) -> None:
<<<<<<< HEAD
        payLoad = {
            'username': username,
            'session_type': sessionType or UNKNOWN,
            'callback_url': self._callback_url,  # So we identify ourselves
            'session_id': self._session_id,  # We now know the session id, provided on login
        }
=======
        payLoad = {'username': username, 'session_type': sessionType or UNKNOWN}
>>>>>>> 8aa04c6a
        self.post('logout', payLoad)

    def ping(self) -> bool:
        return self.post('ping', {}) == 'pong'<|MERGE_RESOLUTION|>--- conflicted
+++ resolved
@@ -84,7 +84,6 @@
 
 UDS_BASE_URL = 'https://{}/uds/rest/'
 
-
 #
 # Basic UDS Api
 #
@@ -93,16 +92,10 @@
     Base for remote api accesses
     """
 
-<<<<<<< HEAD
     _host: str = ''
     _validateCert: bool = True
     _url: str = ''
-=======
-    _host: str
-    _validateCert: bool
-    _url: str
     _session: 'requests.Session'
->>>>>>> 8aa04c6a
 
     def __init__(self, host: str, validateCert: bool) -> None:
         self._host = host
@@ -155,13 +148,8 @@
     ) -> typing.Any:
         headers = headers or self._headers
         try:
-<<<<<<< HEAD
-            result = requests.post(
+            result = self._session.post(
                 self._api_url(method),
-=======
-            result = self._session.post(
-                self._apiURL(method),
->>>>>>> 8aa04c6a
                 data=json.dumps(payLoad),
                 headers=headers,
                 # verify=self._validateCert, Not needed, already in session
@@ -213,7 +201,7 @@
                         priority=v['priority'],
                         isCustom=v['isCustom'],
                     )
-        except Exception:  # nosec: not interested in exceptions
+        except Exception:
             pass
 
     def register(
@@ -259,13 +247,8 @@
 
             headers['X-Auth-Token'] = result.json()['token']
 
-<<<<<<< HEAD
-            result = requests.post(
+            result = self._session.post(
                 self._api_url('register'),
-=======
-            result = self._session.post(
-                self._apiURL('register'),
->>>>>>> 8aa04c6a
                 data=json.dumps(data),
                 headers=headers,
                 # verify=self._validateCert,
@@ -480,16 +463,12 @@
         return res
 
     def logout(self, username: str, sessionType: typing.Optional[str]) -> None:
-<<<<<<< HEAD
         payLoad = {
             'username': username,
             'session_type': sessionType or UNKNOWN,
             'callback_url': self._callback_url,  # So we identify ourselves
             'session_id': self._session_id,  # We now know the session id, provided on login
         }
-=======
-        payLoad = {'username': username, 'session_type': sessionType or UNKNOWN}
->>>>>>> 8aa04c6a
         self.post('logout', payLoad)
 
     def ping(self) -> bool:
