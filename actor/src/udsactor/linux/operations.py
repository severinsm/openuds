--- conflicted
+++ resolved
@@ -46,6 +46,7 @@
 from .renamer import rename
 from . import xss
 
+
 def _getMacAddr(ifname: str) -> typing.Optional[str]:
     '''
     Returns the mac address of an interface
@@ -166,28 +167,19 @@
     '''
     Simple reboot using os command
     '''
-<<<<<<< HEAD
-    subprocess.call(['/sbin/shutdown', 'now', '-r']) # nosec: Fine, all under control
-
-=======
-    try:
-        subprocess.call(['/sbin/shutdown', 'now', '-r'])
+    try:
+        subprocess.call(['/sbin/shutdown', 'now', '-r'])  # nosec: fixed params
     except Exception as e:
         logger.error('Error rebooting: %s', e)
->>>>>>> d96a639a
 
 def loggoff() -> None:
     '''
     Right now restarts the machine...
     '''
-<<<<<<< HEAD
-    subprocess.call(['/usr/bin/pkill', '-u', os.environ['USER']]) # nosec: Fine, all under control
-=======
-    try:
-        subprocess.call(['/usr/bin/pkill', '-u', os.environ['USER']])
+    try:
+        subprocess.call(['/usr/bin/pkill', '-u', os.environ['USER']])  # nosec: Fixed params
     except Exception as e:
         logger.error('Error killing user processes: %s', e)
->>>>>>> d96a639a
     # subprocess.call(['/sbin/shutdown', 'now', '-r'])
     # subprocess.call(['/usr/bin/systemctl', 'reboot', '-i'])
 
