--- conflicted
+++ resolved
@@ -70,12 +70,4 @@
                 continue
             choices.append((a.uuid, a.name))
 
-<<<<<<< HEAD
-<<<<<<< HEAD
-        typing.cast(forms.ChoiceField, self.fields['authenticator']).choices = choices  
-=======
-        self.fields['authenticator'].choices = choices  # type: ignore
->>>>>>> origin/v3.5-mfa
-=======
-        typing.cast(forms.ChoiceField, self.fields['authenticator']).choices = choices  
->>>>>>> aec2f5b5
+        typing.cast(forms.ChoiceField, self.fields['authenticator']).choices = choices  