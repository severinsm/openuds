--- conflicted
+++ resolved
@@ -64,7 +64,6 @@
 
 logger = logging.getLogger(__name__)
 
-<<<<<<< HEAD
 def _serviceInfo(
     uuid: str,
     is_meta: bool,
@@ -104,8 +103,6 @@
         'custom_calendar_text': custom_calendar_text,
     }
 
-=======
->>>>>>> f7cd4742
 
 def getServicesData(
     request: 'ExtendedHttpRequestWithUser',
@@ -412,8 +409,8 @@
 
     autorun = False
     if (
-        hasattr(request, 'session') and
-        len(services) == 1
+        hasattr(request, 'session')
+        and len(services) == 1
         and GlobalConfig.AUTORUN_SERVICE.getBool(False)
         and services[0]['transports']
     ):
@@ -452,8 +449,6 @@
         userService.setProperty('accessedByClient', '0')  # Reset accesed property to
 
         typeTrans = trans.getType()
-        if not typeTrans:
-            raise Exception('Transport not found')
 
         error = ''  # No error
 
