# -*- coding: utf-8 -*-
#
# Copyright (c) 2012-2020 Virtual Cable S.L.U.
# All rights reserved.
#
# Redistribution and use in source and binary forms, with or without modification,
# are permitted provided that the following conditions are met:
#
#    * Redistributions of source code must retain the above copyright notice,
#      this list of conditions and the following disclaimer.
#    * Redistributions in binary form must reproduce the above copyright notice,
#      this list of conditions and the following disclaimer in the documentation
#      and/or other materials provided with the distribution.
#    * Neither the name of Virtual Cable S.L. nor the names of its contributors
#      may be used to endorse or promote products derived from this software
#      without specific prior written permission.
#
# THIS SOFTWARE IS PROVIDED BY THE COPYRIGHT HOLDERS AND CONTRIBUTORS "AS IS"
# AND ANY EXPRESS OR IMPLIED WARRANTIES, INCLUDING, BUT NOT LIMITED TO, THE
# IMPLIED WARRANTIES OF MERCHANTABILITY AND FITNESS FOR A PARTICULAR PURPOSE ARE
# DISCLAIMED. IN NO EVENT SHALL THE COPYRIGHT HOLDER OR CONTRIBUTORS BE LIABLE
# FOR ANY DIRECT, INDIRECT, INCIDENTAL, SPECIAL, EXEMPLARY, OR CONSEQUENTIAL
# DAMAGES (INCLUDING, BUT NOT LIMITED TO, PROCUREMENT OF SUBSTITUTE GOODS OR
# SERVICES; LOSS OF USE, DATA, OR PROFITS; OR BUSINESS INTERRUPTION) HOWEVER
# CAUSED AND ON ANY THEORY OF LIABILITY, WHETHER IN CONTRACT, STRICT LIABILITY,
# OR TORT (INCLUDING NEGLIGENCE OR OTHERWISE) ARISING IN ANY WAY OUT OF THE USE
# OF THIS SOFTWARE, EVEN IF ADVISED OF THE POSSIBILITY OF SUCH DAMAGE.
"""
@author: Adolfo Gómez, dkmaster at dkmon dot com
"""
import json
import logging
import typing

from django.utils.translation import ugettext as _
from django.http import HttpResponse
from django.views.decorators.cache import cache_page, never_cache

from uds.core.auths.auth import webLoginRequired, webPassword
from uds.core.managers import userServiceManager
from uds.core.ui.images import DEFAULT_IMAGE
from uds.core.util.model import processUuid
from uds.models import Transport, Image
<<<<<<< HEAD
from uds.core.util import html, log
from uds.core.services.exceptions import (
    ServiceNotReadyError,
    MaxServicesReachedError,
    ServiceAccessDeniedByCalendar,
)
=======
from uds.core.util import log
from uds.core.services.exceptions import ServiceNotReadyError
>>>>>>> e9206283

from uds.web.util import errors
from uds.web.util import services

# Not imported at runtime, just for type checking
if typing.TYPE_CHECKING:
    from uds.core.util.request import ExtendedHttpRequest, ExtendedHttpRequestWithUser

logger = logging.getLogger(__name__)


@webLoginRequired(admin=False)
def transportOwnLink(
    request: 'ExtendedHttpRequestWithUser', idService: str, idTransport: str
):
    response: typing.MutableMapping[str, typing.Any] = {}

    # For type checkers to "be happy"
    try:
        res = userServiceManager().getService(
            request.user, request.os, request.ip, idService, idTransport
        )
        ip, userService, iads, trans, itrans = res  # pylint: disable=unused-variable
        # This returns a response object in fact
        if itrans and ip:
            response = {
                'url': itrans.getLink(
                    userService,
                    trans,
                    ip,
                    request.os,
                    request.user,
                    webPassword(request),
                    request,
                )
            }
    except ServiceNotReadyError as e:
        response = {'running': e.code * 25}
    except Exception as e:
        logger.exception("Exception")
        response = {'error': str(e)}

    return HttpResponse(content=json.dumps(response), content_type='application/json')

    # Will never reach this
    return errors.errorView(request, errors.UNKNOWN_ERROR)


@cache_page(3600, key_prefix='img', cache='memory')
def transportIcon(request: 'ExtendedHttpRequest', idTrans: str) -> HttpResponse:
    try:
        transport: Transport
        if idTrans[:6] == 'LABEL:':
            # Get First label
            transport = Transport.objects.filter(label=idTrans[6:]).order_by(
                'priority'
            )[0]
        else:
            transport = Transport.objects.get(uuid=processUuid(idTrans))
        return HttpResponse(transport.getInstance().icon(), content_type='image/png')
    except Exception:
        return HttpResponse(DEFAULT_IMAGE, content_type='image/png')


@cache_page(3600, key_prefix='img', cache='memory')
def serviceImage(request: 'ExtendedHttpRequest', idImage: str) -> HttpResponse:
    try:
        icon = Image.objects.get(uuid=processUuid(idImage))
        return icon.imageResponse()
    except Image.DoesNotExist:
        pass  # Tries to get image from transport

    try:
        transport: Transport = Transport.objects.get(uuid=processUuid(idImage))
        return HttpResponse(transport.getInstance().icon(), content_type='image/png')
    except Exception:
        return HttpResponse(DEFAULT_IMAGE, content_type='image/png')


@webLoginRequired(admin=False)
@never_cache
<<<<<<< HEAD
def userServiceEnabler(
    request: 'ExtendedHttpRequestWithUser', idService: str, idTransport: str
) -> HttpResponse:
    # Maybe we could even protect this even more by limiting referer to own server /? (just a meditation..)
    logger.debug('idService: %s, idTransport: %s', idService, idTransport)
    url = ''
    error = _('Service not ready. Please, try again in a while.')

    # If meta service, process and rebuild idService & idTransport

    try:
        res = userServiceManager().getService(
            request.user, request.os, request.ip, idService, idTransport, doTest=False
        )
        scrambler = cryptoManager().randomString(32)
        password = cryptoManager().symCrypt(webPassword(request), scrambler)

        userService, trans = res[1], res[3]

        typeTrans = trans.getType()

        error = ''  # No error

        if typeTrans.ownLink:
            url = reverse('TransportOwnLink', args=('A' + userService.uuid, trans.uuid))
        else:
            data = {
                'service': 'A' + userService.uuid,
                'transport': trans.uuid,
                'user': request.user.uuid,
                'password': password,
            }

            # Ensure "client access" is removed on enable action...
            userService.setProperty('accessedByClient', '0')

            ticket = TicketStore.create(data)
            url = html.udsLink(request, ticket, scrambler)
    except ServiceNotReadyError as e:
        logger.debug('Service not ready')
        # Not ready, show message and return to this page in a while
        # error += ' (code {0:04X})'.format(e.code)
        error = _(
            'Your service is being created, please, wait for a few seconds while we complete it.)'
        ) + '({}%)'.format(int(e.code * 25))
    except MaxServicesReachedError:
        logger.info('Number of service reached MAX for service pool "%s"', idService)
        error = errors.errorString(errors.MAX_SERVICES_REACHED)
    except ServiceAccessDeniedByCalendar:
        logger.info('Access tried to a calendar limited access pool "%s"', idService)
        error = errors.errorString(errors.SERVICE_CALENDAR_DENIED)
    except Exception as e:
        logger.exception('Error')
        error = str(e)

    return HttpResponse(
        json.dumps({'url': str(url), 'error': str(error)}),
        content_type='application/json',
=======
def userServiceEnabler(request: 'HttpRequest', idService: str, idTransport: str) -> HttpResponse:
    return HttpResponse(
        json.dumps(services.enableService(request, idService=idService, idTransport=idTransport)),
        content_type='application/json'
>>>>>>> e9206283
    )
     


def closer(request: 'ExtendedHttpRequest') -> HttpResponse:
    return HttpResponse('<html><body onload="window.close()"></body></html>')


@webLoginRequired(admin=False)
@never_cache
def userServiceStatus(
    request: 'ExtendedHttpRequestWithUser', idService: str, idTransport: str
) -> HttpResponse:
    '''
    Returns;
     'running' if not ready
     'ready' if is ready but not accesed by client
     'accessed' if ready and accesed by UDS client
    Note: 
    '''
    ip: typing.Union[str, None, bool]
    userService = None
    try:
        (
            ip,
            userService,
            userServiceInstance,
            transport,
            transportInstance,
        ) = userServiceManager().getService(
            request.user, request.os, request.ip, idService, idTransport, doTest=True
        )
        # logger.debug('Res: %s %s %s %s %s', ip, userService, userServiceInstance, transport, transportInstance)
    except ServiceNotReadyError:
        ip = None
    except Exception as e:
        ip = False

    ready = 'ready'
    if userService and userService.getProperty('accessedByClient') != '0':
        ready = 'accessed'

    status = 'running' if ip is None else 'error' if ip is False else ready

    return HttpResponse(
        json.dumps({'status': status}), content_type='application/json'
    )


@webLoginRequired(admin=False)
@never_cache
def action(
    request: 'ExtendedHttpRequestWithUser', idService: str, actionString: str
) -> HttpResponse:
    userService = userServiceManager().locateUserService(
        request.user, idService, create=False
    )
    response: typing.Any = None
    rebuild: bool = False
    if userService:
        if (
            actionString == 'release'
            and userService.deployed_service.allow_users_remove
        ):
            rebuild = True
            log.doLog(
                userService.deployed_service,
                log.INFO,
                "Removing User Service {} as requested by {} from {}".format(
                    userService.friendly_name, request.user.pretty_name, request.ip
                ),
                log.WEB,
            )
            userServiceManager().requestLogoff(userService)
            userService.release()
        elif (
            actionString == 'reset'
            and userService.deployed_service.allow_users_reset
            and userService.deployed_service.service.getType().canReset
        ):
            rebuild = True
            log.doLog(
                userService.deployed_service,
                log.INFO,
                "Reseting User Service {} as requested by {} from {}".format(
                    userService.friendly_name, request.user.pretty_name, request.ip
                ),
                log.WEB,
            )
            # userServiceManager().requestLogoff(userService)
            userServiceManager().reset(userService)

    if rebuild:
        # Rebuild services data, but return only "this" service
        for v in services.getServicesData(request)['services']:
            if v['id'] == idService:
                response = v
                break

    return HttpResponse(json.dumps(response), content_type="application/json")<|MERGE_RESOLUTION|>--- conflicted
+++ resolved
@@ -33,25 +33,22 @@
 import typing
 
 from django.utils.translation import ugettext as _
+from django.urls import reverse
 from django.http import HttpResponse
 from django.views.decorators.cache import cache_page, never_cache
 
 from uds.core.auths.auth import webLoginRequired, webPassword
-from uds.core.managers import userServiceManager
+from uds.core.managers import userServiceManager, cryptoManager
+from uds.models import TicketStore
 from uds.core.ui.images import DEFAULT_IMAGE
 from uds.core.util.model import processUuid
 from uds.models import Transport, Image
-<<<<<<< HEAD
 from uds.core.util import html, log
 from uds.core.services.exceptions import (
     ServiceNotReadyError,
     MaxServicesReachedError,
     ServiceAccessDeniedByCalendar,
 )
-=======
-from uds.core.util import log
-from uds.core.services.exceptions import ServiceNotReadyError
->>>>>>> e9206283
 
 from uds.web.util import errors
 from uds.web.util import services
@@ -133,71 +130,10 @@
 
 @webLoginRequired(admin=False)
 @never_cache
-<<<<<<< HEAD
-def userServiceEnabler(
-    request: 'ExtendedHttpRequestWithUser', idService: str, idTransport: str
-) -> HttpResponse:
-    # Maybe we could even protect this even more by limiting referer to own server /? (just a meditation..)
-    logger.debug('idService: %s, idTransport: %s', idService, idTransport)
-    url = ''
-    error = _('Service not ready. Please, try again in a while.')
-
-    # If meta service, process and rebuild idService & idTransport
-
-    try:
-        res = userServiceManager().getService(
-            request.user, request.os, request.ip, idService, idTransport, doTest=False
-        )
-        scrambler = cryptoManager().randomString(32)
-        password = cryptoManager().symCrypt(webPassword(request), scrambler)
-
-        userService, trans = res[1], res[3]
-
-        typeTrans = trans.getType()
-
-        error = ''  # No error
-
-        if typeTrans.ownLink:
-            url = reverse('TransportOwnLink', args=('A' + userService.uuid, trans.uuid))
-        else:
-            data = {
-                'service': 'A' + userService.uuid,
-                'transport': trans.uuid,
-                'user': request.user.uuid,
-                'password': password,
-            }
-
-            # Ensure "client access" is removed on enable action...
-            userService.setProperty('accessedByClient', '0')
-
-            ticket = TicketStore.create(data)
-            url = html.udsLink(request, ticket, scrambler)
-    except ServiceNotReadyError as e:
-        logger.debug('Service not ready')
-        # Not ready, show message and return to this page in a while
-        # error += ' (code {0:04X})'.format(e.code)
-        error = _(
-            'Your service is being created, please, wait for a few seconds while we complete it.)'
-        ) + '({}%)'.format(int(e.code * 25))
-    except MaxServicesReachedError:
-        logger.info('Number of service reached MAX for service pool "%s"', idService)
-        error = errors.errorString(errors.MAX_SERVICES_REACHED)
-    except ServiceAccessDeniedByCalendar:
-        logger.info('Access tried to a calendar limited access pool "%s"', idService)
-        error = errors.errorString(errors.SERVICE_CALENDAR_DENIED)
-    except Exception as e:
-        logger.exception('Error')
-        error = str(e)
-
-    return HttpResponse(
-        json.dumps({'url': str(url), 'error': str(error)}),
-        content_type='application/json',
-=======
 def userServiceEnabler(request: 'HttpRequest', idService: str, idTransport: str) -> HttpResponse:
     return HttpResponse(
         json.dumps(services.enableService(request, idService=idService, idTransport=idTransport)),
         content_type='application/json'
->>>>>>> e9206283
     )
      
 
