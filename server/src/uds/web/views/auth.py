--- conflicted
+++ resolved
@@ -71,7 +71,7 @@
 
 
 @csrf_exempt
-def authCallback(request: 'ExtendedHttpRequestWithUser', authName: str) -> HttpResponse:
+def authCallback(request: HttpRequest, authName: str) -> HttpResponse:
     """
     This url is provided so external SSO authenticators can get an url for
     redirecting back the users.
@@ -114,13 +114,7 @@
         auth_uuid: str = ticket['auth']
         authenticator = Authenticator.objects.get(uuid=auth_uuid)
 
-<<<<<<< HEAD
         result = authenticateViaCallback(authenticator, params, request)
-=======
-        # Add request data to params
-        params['_request'] = request
-        user = authenticateViaCallback(authenticator, params)
->>>>>>> 5fed04d6
 
         os = OsDetector.getOsFromUA(request.META['HTTP_USER_AGENT'])
 
