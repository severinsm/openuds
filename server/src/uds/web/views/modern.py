--- conflicted
+++ resolved
@@ -1,6 +1,6 @@
 # -*- coding: utf-8 -*-
 #
-# Copyright (c) 2018-2022 Virtual Cable S.L.U.
+# Copyright (c) 2018-2019 Virtual Cable S.L.
 # All rights reserved.
 #
 # Redistribution and use in source and binary forms, with or without modification,
@@ -36,9 +36,11 @@
 
 from django.middleware import csrf
 from django.shortcuts import render
+from django.views.decorators.csrf import csrf_exempt
 from django.http import HttpRequest, HttpResponse, JsonResponse, HttpResponseRedirect
 from django.views.decorators.cache import never_cache
 from django.urls import reverse
+from django.utils.translation import gettext as _
 
 from uds.core.util.request import ExtendedHttpRequest, ExtendedHttpRequestWithUser
 from django.views.decorators.cache import never_cache
@@ -46,6 +48,7 @@
 from uds.core.auths import auth, exceptions
 from uds.web.util import errors
 from uds.web.forms.LoginForm import LoginForm
+from uds.web.forms.MFAForm import MFAForm
 from uds.web.util.authentication import checkLogin
 from uds.web.util.services import getServicesData
 from uds.web.util import configjs
@@ -54,8 +57,9 @@
 logger = logging.getLogger(__name__)
 
 CSRF_FIELD = 'csrfmiddlewaretoken'
-MFA_COOKIE_NAME = 'mfa_status'
-
+
+if typing.TYPE_CHECKING:
+    from uds import models
 
 
 @never_cache
@@ -112,9 +116,10 @@
             request.authorized = True
             if user.manager.getType().providesMfa() and user.manager.mfa:
                 authInstance = user.manager.getInstance()
-                if authInstance.mfaIdentifier(user.name):
-                    # We can ask for MFA so first disauthorize user
-                    request.authorized = False
+                if authInstance.mfaIdentifier():
+                    request.authorized = (
+                        False  # We can ask for MFA so first disauthorize user
+                    )
                     response = HttpResponseRedirect(reverse('page.mfa'))
 
         else:
@@ -158,9 +163,6 @@
 @never_cache
 @auth.denyNonAuthenticated  # webLoginRequired not used here because this is not a web page, but js
 def servicesData(request: ExtendedHttpRequestWithUser) -> HttpResponse:
-<<<<<<< HEAD
-    return JsonResponse(getServicesData(request))
-=======
     return JsonResponse(getServicesData(request))
 
 
@@ -260,5 +262,4 @@
         'validity': validity if validity >= 0 else 0,
         'remember_device': remember_device,
     }
-    return index(request)  # Render index with MFA data
->>>>>>> aec2f5b5
+    return index(request)  # Render index with MFA data