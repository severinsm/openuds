--- conflicted
+++ resolved
@@ -43,9 +43,6 @@
 from .images import image
 from .file_storage import file_storage
 
-<<<<<<< HEAD
-=======
 __updated__ = '2018-03-14'
 
->>>>>>> 92de41d4
 logger = logging.getLogger(__name__)