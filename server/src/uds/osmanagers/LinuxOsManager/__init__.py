--- conflicted
+++ resolved
@@ -1,7 +1,7 @@
 # -*- coding: utf-8 -*-
 
 #
-# Copyright (c) 2012-2019 Virtual Cable S.L.
+# Copyright (c) 2012-2022 Virtual Cable S.L.U.
 # All rights reserved.
 #
 # Redistribution and use in source and binary forms, with or without modification,
@@ -47,11 +47,7 @@
     _(
         'UDS Actor for Debian, Ubuntu, ... Linux machines <b>(Requires python >= 3.6)</b>'
     ),
-<<<<<<< HEAD
     os.path.dirname(typing.cast(str, sys.modules[__package__].__file__))
-=======
-    os.path.dirname(sys.modules[__package__].__file__)  # type: ignore
->>>>>>> 93ba05f6
     + '/files/udsactor_{version}_all.deb'.format(version=VERSION),
     'application/x-debian-package',
 )
@@ -61,11 +57,7 @@
     _(
         'UDS Actor for Centos, Fedora, RH, Suse, ... Linux machines <b>(Requires python >= 3.6)</b>'
     ),
-<<<<<<< HEAD
     os.path.dirname(typing.cast(str, sys.modules[__package__].__file__))
-=======
-    os.path.dirname(sys.modules[__package__].__file__)  # type: ignore
->>>>>>> 93ba05f6
     + '/files/udsactor-{version}-1.noarch.rpm'.format(version=VERSION),
     'application/x-redhat-package-manager',
 )
@@ -75,11 +67,7 @@
     _(
         'UDS Actor for Debian based Linux machines. Used ONLY for static machines. <b>(Requires python >= 3.6)</b>'
     ),
-<<<<<<< HEAD
     os.path.dirname(typing.cast(str, sys.modules[__package__].__file__))
-=======
-    os.path.dirname(sys.modules[__package__].__file__)  # type: ignore
->>>>>>> 93ba05f6
     + '/files/udsactor-unmanaged_{version}_all.deb'.format(version=VERSION),
     'application/x-debian-package',
 )
@@ -89,7 +77,7 @@
     _(
         'UDS Actor for Centos, Fedora, RH, Suse, ... Linux machines. Used ONLY for static machines. <b>(Requires python >= 3.6)</b>'
     ),
-    os.path.dirname(sys.modules[__package__].__file__)  # type: ignore
+    os.path.dirname(typing.cast(str, sys.modules[__package__].__file__))
     + '/files/udsactor-unmanaged-{version}-1.noarch.rpm'.format(version=VERSION),
     'application/x-redhat-package-manager',
 )
@@ -99,11 +87,7 @@
     _(
         '<b>Legacy</b> UDS Actor for Debian, Ubuntu, ... Linux machines <b>(Requires python 2.7)</b>'
     ),
-<<<<<<< HEAD
     os.path.dirname(typing.cast(str, sys.modules[__package__].__file__))
-=======
-    os.path.dirname(sys.modules[__package__].__file__)  # type: ignore
->>>>>>> 93ba05f6
     + '/files/udsactor_2.2.0_legacy.deb',
     'application/x-debian-package',
 )
@@ -113,11 +97,7 @@
     _(
         '<b>Legacy</b> UDS Actor for Centos, Fedora, RH, ... Linux machines <b>(Requires python 2.7)</b>'
     ),
-<<<<<<< HEAD
     os.path.dirname(typing.cast(str, sys.modules[__package__].__file__))
-=======
-    os.path.dirname(sys.modules[__package__].__file__)  # type: ignore
->>>>>>> 93ba05f6
     + '/files/udsactor-legacy-2.2.1-1.noarch.rpm',
     'application/x-redhat-package-manager',
 )
@@ -127,11 +107,7 @@
     _(
         '<b>Legacy</b> UDS Actor for OpenSUSE, ... Linux machines <b>(Requires python 2.7)</b>'
     ),
-<<<<<<< HEAD
     os.path.dirname(typing.cast(str, sys.modules[__package__].__file__))
-=======
-    os.path.dirname(sys.modules[__package__].__file__)  # type: ignore
->>>>>>> 93ba05f6
     + '/files/udsactor-opensuse-legacy-2.2.1-1.noarch.rpm',
     'application/x-redhat-package-manager',
 )