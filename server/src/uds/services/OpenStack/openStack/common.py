# -*- coding: utf-8 -*-

#
# Copyright (c) 2012 Virtual Cable S.L.
# All rights reserved.
#
# Redistribution and use in source and binary forms, with or without modification,
# are permitted provided that the following conditions are met:
#
#    * Redistributions of source code must retain the above copyright notice,
#      this list of conditions and the following disclaimer.
#    * Redistributions in binary form must reproduce the above copyright notice,
#      this list of conditions and the following disclaimer in the documentation
#      and/or other materials provided with the distribution.
#    * Neither the name of Virtual Cable S.L. nor the names of its contributors
#      may be used to endorse or promote products derived from this software
#      without specific prior written permission.
#
# THIS SOFTWARE IS PROVIDED BY THE COPYRIGHT HOLDERS AND CONTRIBUTORS "AS IS"
# AND ANY EXPRESS OR IMPLIED WARRANTIES, INCLUDING, BUT NOT LIMITED TO, THE
# IMPLIED WARRANTIES OF MERCHANTABILITY AND FITNESS FOR A PARTICULAR PURPOSE ARE
# DISCLAIMED. IN NO EVENT SHALL THE COPYRIGHT HOLDER OR CONTRIBUTORS BE LIABLE
# FOR ANY DIRECT, INDIRECT, INCIDENTAL, SPECIAL, EXEMPLARY, OR CONSEQUENTIAL
# DAMAGES (INCLUDING, BUT NOT LIMITED TO, PROCUREMENT OF SUBSTITUTE GOODS OR
# SERVICES; LOSS OF USE, DATA, OR PROFITS; OR BUSINESS INTERRUPTION) HOWEVER
# CAUSED AND ON ANY THEORY OF LIABILITY, WHETHER IN CONTRACT, STRICT LIABILITY,
# OR TORT (INCLUDING NEGLIGENCE OR OTHERWISE) ARISING IN ANY WAY OUT OF THE USE
# OF THIS SOFTWARE, EVEN IF ADVISED OF THE POSSIBILITY OF SUCH DAMAGE.

"""
.. moduleauthor:: Adolfo Gómez, dkmaster at dkmon dot com
"""

import re

import logging

__updated__ = '2017-11-21'

logger = logging.getLogger(__name__)

<<<<<<< HEAD
(
    ACTIVE, BUILDING, DELETED, ERROR,
    HARD_REBOOT, MIGRATING, PASSWORD,
    PAUSED, REBOOT, REBUILD, RESCUED,
    RESIZED, REVERT_RESIZE, SOFT_DELETED,
    STOPPED, SUSPENDED, UNKNOWN, VERIFY_RESIZE
) = (
    'ACTIVE', 'BUILDING', 'DELETED', 'ERROR',
    'HARD_REBOOT', 'MIGRATING', 'PASSWORD',
    'PAUSED', 'REBOOT', 'REBUILD', 'RESCUED',
    'RESIZED', 'REVERT_RESIZE', 'SOFT_DELETED',
    'STOPPED', 'SUSPENDED', 'UNKNOWN', 'VERIFY_RESIZE'
)
=======
(ACTIVE, BUILDING, DELETED, ERROR,
HARD_REBOOT, MIGRATING, PASSWORD,
PAUSED, REBOOT, REBUILD, RESCUED,
RESIZED, REVERT_RESIZE, SOFT_DELETED,
STOPPED, SUSPENDED, UNKNOWN, VERIFY_RESIZE, SHUTOFF) = ('ACTIVE', 'BUILDING', 'DELETED', 'ERROR',
                                              'HARD_REBOOT', 'MIGRATING', 'PASSWORD',
                                              'PAUSED', 'REBOOT', 'REBUILD', 'RESCUED',
                                              'RESIZED', 'REVERT_RESIZE', 'SOFT_DELETED',
                                              'STOPPED', 'SUSPENDED', 'UNKNOWN', 'VERIFY_RESIZE', 'SHUTOFF')
>>>>>>> 81dd4e3b


# Helpers to check statuses
def statusIsLost(status):
    return status in [DELETED, ERROR, UNKNOWN, SOFT_DELETED]


def sanitizeName(name):
    """
    machine names with [a-zA-Z0-9_-]
    """
    return re.sub("[^a-zA-Z0-9._-]", "_", name)<|MERGE_RESOLUTION|>--- conflicted
+++ resolved
@@ -27,9 +27,9 @@
 # OR TORT (INCLUDING NEGLIGENCE OR OTHERWISE) ARISING IN ANY WAY OUT OF THE USE
 # OF THIS SOFTWARE, EVEN IF ADVISED OF THE POSSIBILITY OF SUCH DAMAGE.
 
-"""
+'''
 .. moduleauthor:: Adolfo Gómez, dkmaster at dkmon dot com
-"""
+'''
 
 import re
 
@@ -39,21 +39,6 @@
 
 logger = logging.getLogger(__name__)
 
-<<<<<<< HEAD
-(
-    ACTIVE, BUILDING, DELETED, ERROR,
-    HARD_REBOOT, MIGRATING, PASSWORD,
-    PAUSED, REBOOT, REBUILD, RESCUED,
-    RESIZED, REVERT_RESIZE, SOFT_DELETED,
-    STOPPED, SUSPENDED, UNKNOWN, VERIFY_RESIZE
-) = (
-    'ACTIVE', 'BUILDING', 'DELETED', 'ERROR',
-    'HARD_REBOOT', 'MIGRATING', 'PASSWORD',
-    'PAUSED', 'REBOOT', 'REBUILD', 'RESCUED',
-    'RESIZED', 'REVERT_RESIZE', 'SOFT_DELETED',
-    'STOPPED', 'SUSPENDED', 'UNKNOWN', 'VERIFY_RESIZE'
-)
-=======
 (ACTIVE, BUILDING, DELETED, ERROR,
 HARD_REBOOT, MIGRATING, PASSWORD,
 PAUSED, REBOOT, REBUILD, RESCUED,
@@ -63,16 +48,14 @@
                                               'PAUSED', 'REBOOT', 'REBUILD', 'RESCUED',
                                               'RESIZED', 'REVERT_RESIZE', 'SOFT_DELETED',
                                               'STOPPED', 'SUSPENDED', 'UNKNOWN', 'VERIFY_RESIZE', 'SHUTOFF')
->>>>>>> 81dd4e3b
 
 
 # Helpers to check statuses
 def statusIsLost(status):
     return status in [DELETED, ERROR, UNKNOWN, SOFT_DELETED]
 
-
 def sanitizeName(name):
-    """
+    '''
     machine names with [a-zA-Z0-9_-]
-    """
+    '''
     return re.sub("[^a-zA-Z0-9._-]", "_", name)