# -*- coding: utf-8 -*-

#
# Copyright (c) 2012 Virtual Cable S.L.
# All rights reserved.
#
# Redistribution and use in source and binary forms, with or without modification,
# are permitted provided that the following conditions are met:
#
#    * Redistributions of source code must retain the above copyright notice,
#      this list of conditions and the following disclaimer.
#    * Redistributions in binary form must reproduce the above copyright notice,
#      this list of conditions and the following disclaimer in the documentation
#      and/or other materials provided with the distribution.
#    * Neither the name of Virtual Cable S.L. nor the names of its contributors
#      may be used to endorse or promote products derived from this software
#      without specific prior written permission.
#
# THIS SOFTWARE IS PROVIDED BY THE COPYRIGHT HOLDERS AND CONTRIBUTORS "AS IS"
# AND ANY EXPRESS OR IMPLIED WARRANTIES, INCLUDING, BUT NOT LIMITED TO, THE
# IMPLIED WARRANTIES OF MERCHANTABILITY AND FITNESS FOR A PARTICULAR PURPOSE ARE
# DISCLAIMED. IN NO EVENT SHALL THE COPYRIGHT HOLDER OR CONTRIBUTORS BE LIABLE
# FOR ANY DIRECT, INDIRECT, INCIDENTAL, SPECIAL, EXEMPLARY, OR CONSEQUENTIAL
# DAMAGES (INCLUDING, BUT NOT LIMITED TO, PROCUREMENT OF SUBSTITUTE GOODS OR
# SERVICES; LOSS OF USE, DATA, OR PROFITS; OR BUSINESS INTERRUPTION) HOWEVER
# CAUSED AND ON ANY THEORY OF LIABILITY, WHETHER IN CONTRACT, STRICT LIABILITY,
# OR TORT (INCLUDING NEGLIGENCE OR OTHERWISE) ARISING IN ANY WAY OUT OF THE USE
# OF THIS SOFTWARE, EVEN IF ADVISED OF THE POSSIBILITY OF SUCH DAMAGE.

'''
@author: Adolfo Gómez, dkmaster at dkmon dot com
'''
from __future__ import unicode_literals

from uds.core import services


class PhysicalMachinesProvider(services.ServiceProvider):
    # No extra data needed

    # What services do we offer?
    offers = []
    typeName = 'Static IP Machines Provider'
    typeType = 'PhysicalMachinesServiceProvider'
    typeDescription = 'Provides connection to machines by IP'
    iconFile = 'provider.png'

    from .IPMachinesService import IPMachinesService
<<<<<<< HEAD
    from .IPServerService import IPServerService
    offers = [IPMachinesService, IPServerService]
=======
    from .IPSingleMachineService import IPSingleMachineService
    offers = [IPMachinesService, IPSingleMachineService]
>>>>>>> df17a868

    def __unicode__(self):
        return "Physical Machines Provider"<|MERGE_RESOLUTION|>--- conflicted
+++ resolved
@@ -46,13 +46,8 @@
     iconFile = 'provider.png'
 
     from .IPMachinesService import IPMachinesService
-<<<<<<< HEAD
-    from .IPServerService import IPServerService
-    offers = [IPMachinesService, IPServerService]
-=======
     from .IPSingleMachineService import IPSingleMachineService
     offers = [IPMachinesService, IPSingleMachineService]
->>>>>>> df17a868
 
     def __unicode__(self):
         return "Physical Machines Provider"