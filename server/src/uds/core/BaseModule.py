# -*- coding: utf-8 -*-

#
# Copyright (c) 2012 Virtual Cable S.L.
# All rights reserved.
#
# Redistribution and use in source and binary forms, with or without modification,
# are permitted provided that the following conditions are met:
#
#    * Redistributions of source code must retain the above copyright notice,
#      this list of conditions and the following disclaimer.
#    * Redistributions in binary form must reproduce the above copyright notice,
#      this list of conditions and the following disclaimer in the documentation
#      and/or other materials provided with the distribution.
#    * Neither the name of Virtual Cable S.L. nor the names of its contributors
#      may be used to endorse or promote products derived from this software
#      without specific prior written permission.
#
# THIS SOFTWARE IS PROVIDED BY THE COPYRIGHT HOLDERS AND CONTRIBUTORS "AS IS"
# AND ANY EXPRESS OR IMPLIED WARRANTIES, INCLUDING, BUT NOT LIMITED TO, THE
# IMPLIED WARRANTIES OF MERCHANTABILITY AND FITNESS FOR A PARTICULAR PURPOSE ARE
# DISCLAIMED. IN NO EVENT SHALL THE COPYRIGHT HOLDER OR CONTRIBUTORS BE LIABLE
# FOR ANY DIRECT, INDIRECT, INCIDENTAL, SPECIAL, EXEMPLARY, OR CONSEQUENTIAL
# DAMAGES (INCLUDING, BUT NOT LIMITED TO, PROCUREMENT OF SUBSTITUTE GOODS OR
# SERVICES; LOSS OF USE, DATA, OR PROFITS; OR BUSINESS INTERRUPTION) HOWEVER
# CAUSED AND ON ANY THEORY OF LIABILITY, WHETHER IN CONTRACT, STRICT LIABILITY,
# OR TORT (INCLUDING NEGLIGENCE OR OTHERWISE) ARISING IN ANY WAY OUT OF THE USE
# OF THIS SOFTWARE, EVEN IF ADVISED OF THE POSSIBILITY OF SUCH DAMAGE.

"""
.. moduleauthor:: Adolfo Gómez, dkmaster at dkmon dot com
"""
from __future__ import unicode_literals

from django.utils.translation import ugettext as _
from uds.core.ui.UserInterface import UserInterface
from uds.core import Environmentable
from uds.core import Serializable
from uds.core.util import encoders
import os.path
import sys
import logging

logger = logging.getLogger(__name__)


class Module(UserInterface, Environmentable, Serializable):
    """
    Base class for all modules used by UDS.
    This base module provides all the needed methods that modules must implement

    All modules must, at least, implement the following:

    * Attributes:
       * :py:attr:`.typeName`:
         Name for this type of module (human readable) to assign to the module (string)
         This name will be used to let the administrator identify this module.
       * :py:attr:`.typeType`:
         Name for this type of module (machine only) to assing to the module (string)
         This name will be used internally to identify when a serialized module corresponds with this class.
       * :py:attr:`.typeDescription`:
         Description for this type of module.
         This descriptio will be used to let the administrator identify what this module provides
       * :py:attr:`.iconFile`: This is an icon file, in png format, used at administration client to identify this module.
         This parameter may be optionall if you override the "icon" method.
    * Own Methods:
       * :py:meth:`.__init__`
         The default constructor. The environment value is always provided (see Environment), but the
         default values provided can be None.
         Remember to allow the instantiation of the module with default params, because when deserialization is done,
         the process is first instatiate with an environment but no parameters and then call "unmarshal" from Serializable.
       * :py:meth:`.test`
       * :py:meth:`.check`
       * :py:meth:`.destroy`: Optional
       * :py:meth:`.icon`: Optional, if you provide an icon file, this method loads it from module folder,
         but you can override this so the icon is obtained from other source.
       * :py:meth:`.marshal`
         By default, this method serializes the values provided by user in form fields. You can override it,
         but now it's not needed because you can access config vars using Form Fields.

         Anyway, if you override this method, you must also override next one
       * :py:meth:`.unmarshal`
         By default, this method de-serializes the values provided by user in form fields. You can override it,
         but now it's not needed because you can access config vars using Form Fields.

         Anyway, if you override this method, you must also override previous one

    * UserInterface Methods:
       * :py:meth:`uds.core.ui.UserInterface.UserInterface.valuesDict`
         This method, by default, provides the values contained in the form fields. If you don't override the marshal and
         unmarshal, this method should be fine as is for you also.


    Environmentable is a base class that provides utility method to access a separate Environment for every single
    module.
    """
    # : Which coded to use to encode module by default.
    # : Basic name used to provide the administrator an "huma readable" form for the module
    typeName = 'Base Module'
    # : Internal type name, used by system to locate this module
    typeType = 'BaseModule'
    # : Description of this module, used at admin level
    typeDescription = 'Base Module'
    # : Icon file, relative to module folders
    iconFile = 'base.png'  # This is expected to be png, use this format always

    class ValidationException(Exception):
        """
        Exception used to indicate that the params assigned are invalid
        """

    @classmethod
    def name(cls):
        """
        Returns "translated" typeName, using ugettext for transforming
        cls.typeName

        Args:
            cls: This is a class method, so cls is the class

        Returns:
            Translated type name (using ugettext)
        """
        return _(cls.typeName)

    @classmethod
    def type(cls):
        """
        Returns typeType

        Args:
            cls: This is a class method, so cls is the class

        Returns:
            the typeType of this class (or derived class)
        """
        return cls.typeType

    @classmethod
    def description(cls):
        """
        This method returns the "translated" description, that is, using
        ugettext for transforming cls.typeDescription.

        Args:
            cls: This is a class method, so cls is the class

        Returns:
            Translated description (using ugettext)

        """
        return _(cls.typeDescription)

    @classmethod
    def icon(cls, inBase64=True):
        """
        Reads the file specified by iconFile at module folder, and returns it content.
        This is used to obtain an icon so administration can represent it.

        Args:
            cls: Class

            inBase64: If true, the image will be returned as base 64 encoded

        Returns:
            Base 64 encoded or raw image, obtained from the specified file at
            'iconFile' class attribute
        """
        logger.debug('Loading icon for class {0} ({1})'.format(cls, cls.iconFile))
        file_ = open(os.path.dirname(sys.modules[cls.__module__].__file__) + '/' + cls.iconFile, 'rb')
        data = file_.read()
        file_.close()
<<<<<<< HEAD
        if inBase64:
            return base64.encodestring(data)
=======
        if inBase64 == True:
            return encoders.encode_base64(data)
>>>>>>> e69800cc
        else:
            return data

    @staticmethod
    def test(env, data):
        """
        Test if the connection data is ok.

        Returns an array, first value indicates "Ok" if true, "Bad" or "Error"
        if false. Second is a string describing operation

        Args:
            env: environment passed for testing (temporal environment passed)

            data: data passed for testing (data obtained from the form
            definition)

        Returns:
            Array of two elements, first is True of False, depending on test
            (True is all right, false is error),
            second is an String with error, preferably internacionalizated..
        """
        return [True, _("No connection checking method is implemented.")]

    def __init__(self, environment, values=None):
        """
        Do not forget to invoke this in your derived class using
        "super(self.__class__, self).__init__(environment, values)".

        We want to use the env, cache and storage methods outside class.
        If not called, you must implement your own methods.

        cache and storage are "convenient" methods to access _env.cache and
        _env.storage

        The values param is passed directly to UserInterface base.

        The environment param is passed directly to environment.

        Values are passed to __initialize__ method. It this is not None,
        the values contains a dictionary of values received from administration gui,
        that contains the form data requested from user.

        If you override marshal, unmarshal and inherited UserInterface method
        valuesDict, you must also take account of values (dict) provided at the
        __init__ method of your class.
        """
        #
        UserInterface.__init__(self, values)
        Environmentable.__init__(self, environment)
        Serializable.__init__(self)

    def __str__(self):
        return "Base Module"

    def isDirty(self):
        """
        This method informs the core if the module has changed serializable data,
        and that must be re-serialized

        Default implemetation is that on every method call, module will be dirty

        Note: The implementation of this is a work in progress, so right now the module will be serialized out on every access
        """
        return True

    def marshal(self):
        """
        By default and if not overriden by descendants, this method, overridden
        from Serializable, and returns the serialization of
        form field stored values.
        """
        return self.serializeForm()

    def unmarshal(self, str_):
        """
        By default and if not overriden by descendants, this method recovers
        data serialized using serializeForm
        """
        self.unserializeForm(str_)

    def check(self):
        """
        Method that will provide the "check" capability for the module.

        The return value that this method must provide is simply an string,
        preferable internacionalizated.

        Returns:
            Internacionalized (using ugettext) string of result of the check.
        """
        return _("No check method provided.")

    def destroy(self):
        """
        Invoked before deleting an module from database.

        Do whatever needed here, as deleting associated data if needed
        (no example come to my head right now... :-) )

        Returns:
            Nothing
        """
        pass<|MERGE_RESOLUTION|>--- conflicted
+++ resolved
@@ -27,9 +27,9 @@
 # OR TORT (INCLUDING NEGLIGENCE OR OTHERWISE) ARISING IN ANY WAY OUT OF THE USE
 # OF THIS SOFTWARE, EVEN IF ADVISED OF THE POSSIBILITY OF SUCH DAMAGE.
 
-"""
+'''
 .. moduleauthor:: Adolfo Gómez, dkmaster at dkmon dot com
-"""
+'''
 from __future__ import unicode_literals
 
 from django.utils.translation import ugettext as _
@@ -45,7 +45,7 @@
 
 
 class Module(UserInterface, Environmentable, Serializable):
-    """
+    '''
     Base class for all modules used by UDS.
     This base module provides all the needed methods that modules must implement
 
@@ -93,7 +93,7 @@
 
     Environmentable is a base class that provides utility method to access a separate Environment for every single
     module.
-    """
+    '''
     # : Which coded to use to encode module by default.
     # : Basic name used to provide the administrator an "huma readable" form for the module
     typeName = 'Base Module'
@@ -105,13 +105,13 @@
     iconFile = 'base.png'  # This is expected to be png, use this format always
 
     class ValidationException(Exception):
-        """
+        '''
         Exception used to indicate that the params assigned are invalid
-        """
+        '''
 
     @classmethod
     def name(cls):
-        """
+        '''
         Returns "translated" typeName, using ugettext for transforming
         cls.typeName
 
@@ -120,12 +120,12 @@
 
         Returns:
             Translated type name (using ugettext)
-        """
+        '''
         return _(cls.typeName)
 
     @classmethod
     def type(cls):
-        """
+        '''
         Returns typeType
 
         Args:
@@ -133,12 +133,12 @@
 
         Returns:
             the typeType of this class (or derived class)
-        """
+        '''
         return cls.typeType
 
     @classmethod
     def description(cls):
-        """
+        '''
         This method returns the "translated" description, that is, using
         ugettext for transforming cls.typeDescription.
 
@@ -148,12 +148,12 @@
         Returns:
             Translated description (using ugettext)
 
-        """
+        '''
         return _(cls.typeDescription)
 
     @classmethod
     def icon(cls, inBase64=True):
-        """
+        '''
         Reads the file specified by iconFile at module folder, and returns it content.
         This is used to obtain an icon so administration can represent it.
 
@@ -165,24 +165,19 @@
         Returns:
             Base 64 encoded or raw image, obtained from the specified file at
             'iconFile' class attribute
-        """
+        '''
         logger.debug('Loading icon for class {0} ({1})'.format(cls, cls.iconFile))
         file_ = open(os.path.dirname(sys.modules[cls.__module__].__file__) + '/' + cls.iconFile, 'rb')
         data = file_.read()
         file_.close()
-<<<<<<< HEAD
-        if inBase64:
-            return base64.encodestring(data)
-=======
         if inBase64 == True:
             return encoders.encode_base64(data)
->>>>>>> e69800cc
         else:
             return data
 
     @staticmethod
     def test(env, data):
-        """
+        '''
         Test if the connection data is ok.
 
         Returns an array, first value indicates "Ok" if true, "Bad" or "Error"
@@ -198,11 +193,11 @@
             Array of two elements, first is True of False, depending on test
             (True is all right, false is error),
             second is an String with error, preferably internacionalizated..
-        """
+        '''
         return [True, _("No connection checking method is implemented.")]
 
     def __init__(self, environment, values=None):
-        """
+        '''
         Do not forget to invoke this in your derived class using
         "super(self.__class__, self).__init__(environment, values)".
 
@@ -223,7 +218,7 @@
         If you override marshal, unmarshal and inherited UserInterface method
         valuesDict, you must also take account of values (dict) provided at the
         __init__ method of your class.
-        """
+        '''
         #
         UserInterface.__init__(self, values)
         Environmentable.__init__(self, environment)
@@ -233,33 +228,33 @@
         return "Base Module"
 
     def isDirty(self):
-        """
+        '''
         This method informs the core if the module has changed serializable data,
         and that must be re-serialized
 
         Default implemetation is that on every method call, module will be dirty
 
         Note: The implementation of this is a work in progress, so right now the module will be serialized out on every access
-        """
+        '''
         return True
 
     def marshal(self):
-        """
+        '''
         By default and if not overriden by descendants, this method, overridden
         from Serializable, and returns the serialization of
         form field stored values.
-        """
+        '''
         return self.serializeForm()
 
     def unmarshal(self, str_):
-        """
+        '''
         By default and if not overriden by descendants, this method recovers
         data serialized using serializeForm
-        """
+        '''
         self.unserializeForm(str_)
 
     def check(self):
-        """
+        '''
         Method that will provide the "check" capability for the module.
 
         The return value that this method must provide is simply an string,
@@ -267,11 +262,11 @@
 
         Returns:
             Internacionalized (using ugettext) string of result of the check.
-        """
+        '''
         return _("No check method provided.")
 
     def destroy(self):
-        """
+        '''
         Invoked before deleting an module from database.
 
         Do whatever needed here, as deleting associated data if needed
@@ -279,5 +274,5 @@
 
         Returns:
             Nothing
-        """
+        '''
         pass