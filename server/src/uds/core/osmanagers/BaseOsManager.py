--- conflicted
+++ resolved
@@ -40,13 +40,9 @@
 from uds.core.util.Config import GlobalConfig
 from uds.core import Module
 
-<<<<<<< HEAD
-__updated__ = '2016-09-16'
-=======
 import six
 
 __updated__ = '2016-09-19'
->>>>>>> ced5e06f
 
 STORAGE_KEY = 'osmk'
 
