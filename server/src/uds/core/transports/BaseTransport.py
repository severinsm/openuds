# -*- coding: utf-8 -*-

#
# Copyright (c) 2012 Virtual Cable S.L.
# All rights reserved.
#
# Redistribution and use in source and binary forms, with or without modification,
# are permitted provided that the following conditions are met:
#
#    * Redistributions of source code must retain the above copyright notice,
#      this list of conditions and the following disclaimer.
#    * Redistributions in binary form must reproduce the above copyright notice,
#      this list of conditions and the following disclaimer in the documentation
#      and/or other materials provided with the distribution.
#    * Neither the name of Virtual Cable S.L. nor the names of its contributors
#      may be used to endorse or promote products derived from this software
#      without specific prior written permission.
#
# THIS SOFTWARE IS PROVIDED BY THE COPYRIGHT HOLDERS AND CONTRIBUTORS "AS IS"
# AND ANY EXPRESS OR IMPLIED WARRANTIES, INCLUDING, BUT NOT LIMITED TO, THE
# IMPLIED WARRANTIES OF MERCHANTABILITY AND FITNESS FOR A PARTICULAR PURPOSE ARE
# DISCLAIMED. IN NO EVENT SHALL THE COPYRIGHT HOLDER OR CONTRIBUTORS BE LIABLE
# FOR ANY DIRECT, INDIRECT, INCIDENTAL, SPECIAL, EXEMPLARY, OR CONSEQUENTIAL
# DAMAGES (INCLUDING, BUT NOT LIMITED TO, PROCUREMENT OF SUBSTITUTE GOODS OR
# SERVICES; LOSS OF USE, DATA, OR PROFITS; OR BUSINESS INTERRUPTION) HOWEVER
# CAUSED AND ON ANY THEORY OF LIABILITY, WHETHER IN CONTRACT, STRICT LIABILITY,
# OR TORT (INCLUDING NEGLIGENCE OR OTHERWISE) ARISING IN ANY WAY OUT OF THE USE
# OF THIS SOFTWARE, EVEN IF ADVISED OF THE POSSIBILITY OF SUCH DAMAGE.

'''
@author: Adolfo Gómez, dkmaster at dkmon dot com
'''
from __future__ import unicode_literals

from django.utils.translation import ugettext_noop as _

from uds.core.util import OsDetector
from uds.core import Module
from uds.core.transports import protocols
from uds.core.util import connection

import six
import logging

<<<<<<< HEAD
__updated__ = '2017-05-10'
=======
__updated__ = '2017-10-03'
>>>>>>> b7147661

logger = logging.getLogger(__name__)

DIRECT_GROUP = _('Direct')
TUNNELED_GROUP = _('Tunneled')

class Transport(Module):
    '''
    An OS Manager is responsible for communication the service the different actions to take (i.e. adding a windows machine to a domain)
    The Service (i.e. virtual machine) communicates with the OSManager via a published web method, that must include the unique ID.
    In order to make easier to agents identify themselfs, the Unique ID can be a list with various Ids (i.e. the macs of the virtual machine).
    Server will iterate thought them and look for an identifier associated with the service. This list is a comma separated values (i.e. AA:BB:CC:DD:EE:FF,00:11:22:...)
    Remember also that we inherit the test and check methods from BaseModule
    '''
    # Transport informational related data, inherited from BaseModule
    typeName = 'Base Transport Manager'
    typeType = 'Base Transport'
    typeDescription = 'Base Transport'
    iconFile = 'transport.png'
    # Supported names for OS (used right now, but lots of more names for sure)
    # Windows
    # Macintosh
    # Linux
    supportedOss = OsDetector.desktopOss  # Supported operating systems

    # If this transport is visible via Web, via Thin Client or both
    webTransport = False
    tcTransport = False

    # If the link to use transport is provided by transport itself
    ownLink = False

    # Protocol "type". This is not mandatory, but will help
    protocol = protocols.NONE

    # For allowing grouping transport on dashboard "new" menu, and maybe other places
    group = DIRECT_GROUP

    def __init__(self, environment, values):
        super(Transport, self).__init__(environment, values)
        self.initialize(values)

    def initialize(self, values):
        '''
        This method will be invoked from __init__ constructor.
        This is provided so you don't have to provide your own __init__ method,
        and invoke base methods.
        This will get invoked when all initialization stuff is done

        Args:
            Values: If values is not none, this object is being initialized
            from administration interface, and not unmarshal will be done.
            If it's None, this is initialized internally, and unmarshal will
            be called after this.

        Default implementation does nothing
        '''
        pass

    def destroy(self):
        '''
        Invoked when Transport is deleted
        '''
        pass

    def testServer(self, userService, ip, port, timeout=4):
        proxy = userService.deployed_service.service.proxy
        if proxy is not None:
            return proxy.doTestServer(ip, port, timeout)
        return connection.testServer(ip, six.text_type(port), timeout)


    def isAvailableFor(self, userService, ip):
        '''
        Checks if the transport is available for the requested destination ip
        Override this in yours transports
        '''
        return False

    def getCustomAvailableErrorMsg(self, userService, ip):
        '''
        Returns a customized error message, that will be used when a service fails to check "isAvailableFor"
        Override this in yours transports if needed
        '''
        return "Not accessible (using service ip {0})".format(ip)

    @classmethod
    def supportsProtocol(cls, protocol):
        if isinstance(protocol, (list, tuple)):
            for v in protocol:
                if cls.supportsProtocol(v) is True:
                    return True
            return False
        return protocol.lower() == cls.protocol.lower()

    @classmethod
    def supportsOs(cls, osName):
        '''
        Helper method to check if transport supports requested operating system.
        Class method
        '''
        logger.debug('Checking suported os {0} against {1}'.format(osName, cls.supportedOss))
        return cls.supportedOss.count(osName) > 0

    @classmethod
    def providesConnetionInfo(cls):
        '''
        Helper method to check if transport provides information about connection
        '''
        return cls.getConnectionInfo != Transport.getConnectionInfo

    def getConnectionInfo(self, service, user, password):
        '''
        This method must provide information about connection.
        We don't have to implement it, but if we wont to allow some types of connections
        (such as Client applications, some kinds of TC, etc... we must provide it or those
        kind of terminals/application will not work

        Args:
            userService: DeployedUserService for witch we are rendering the connection (db model), or DeployedService (db model)
            user: user (dbUser) logged in
            pass: password used in authentication

        The expected result from this method is a dictionary, containing at least:
            'protocol': protocol to use, (there are a few standard defined in 'protocols.py', if yours does not fit those, use your own name
            'username': username (transformed if needed to) used to login to service
            'password': password (transformed if needed to) used to login to service
            'domain': domain (extracted from username or wherever) that will be used. (Not necesarily an AD domain)

        :note: The provided service can be an user service or an deployed service (parent of user services).
               I have implemented processUserPassword in both so in most cases we do not need if the service is
               DeployedService or UserService. In case of processUserPassword for an DeployedService, no transformation
               is done, because there is no relation at that level between user and service.
        '''
        return {'protocol': self.protocol, 'username': '', 'password': '', 'domain': ''}

    def processedUser(self, userService, user):
        '''
        Used to "transform" username that will be sent to service
        This is used to make the "user" that will receive the service match with that sent in notification
        @return: transformed username
        '''
        return user.name

    def getUDSTransportScript(self, userService, transport, ip, os, user, password, request):
        '''
        If this is an uds transport, this will return the tranport script needed for executing
        this on client
        '''
        return "raise Exception('The transport {transport} is not supported on your platform.'.format(transport=params['transport']))", \
            'EH/91J7u9+/sHtB5+EUVRDW1+jqF0LuZzfRi8qxyIuSdJuWt'\
            '8V8Yngu24p0NNr13TaxPQ1rpGN8x0NsU/Ma8k4GGohc+zxdf'\
            '4xlkwMjAIytp8jaMHKkzvcihiIAMtaicP786FZCwGMmFTH4Z'\
            'A9i7YWaSzT95h84kirAG67J0GWKiyATxs6mtxBNaLgqU4juA'\
            'Qn98hYp5ffWa5FQDSAmheiDyQbCXMRwtWcxVHVQCAoZbsvCe'\
            'njKc+FaeKNmXsYOgmcj+pz8IViNOyTbueP9u7lTzuBlIyV+7'\
            'OlBPTqb5yA5wOBicKIpplPd8V71Oh3pdpRvdlvVbbwNfsCl5'\
            'v6s1X20MxaQOSwM5z02eY1lJSbLIp8d9WRkfVty0HP/4Z8JZ'\
            'kavkWNaGiKXEZXqojx/ZdzvTfvBkYrREQ8lMCIvtawBTysus'\
            'IV4vHnDRdSmRxpYdj+1SNfzB0s1VuY6F7bSdBvgzja4P3Zbo'\
            'Z63yNGuBhIsqUDA2ARmiMHRx9jr6eilFBKhoyWgNi9izTkar'\
            '3iMYtXfvcFnmz4jvuJHUccbpUo4O31K2G7OaqlLylQ5dCu62'\
            'JuVuquKKSfiwOIdYcdPJ6gvpgkQQDPqt7wN+duyZA0FI5F4h'\
            'O6acQZmbjBCqZoo9Qsg7k9cTcalNkc5flEYAk1mULnddgDM6'\
            'YGmoJgVnDr0=', {'transport':transport.name}


    def getLink(self, userService, transport, ip, os, user, password, request):
        '''
        Must override if transport does provides its own link
        If transport provides own link, this method provides the link itself
        '''
        return None

    def __str__(self):
        return "Base OS Manager"<|MERGE_RESOLUTION|>--- conflicted
+++ resolved
@@ -42,11 +42,7 @@
 import six
 import logging
 
-<<<<<<< HEAD
-__updated__ = '2017-05-10'
-=======
 __updated__ = '2017-10-03'
->>>>>>> b7147661
 
 logger = logging.getLogger(__name__)
 
