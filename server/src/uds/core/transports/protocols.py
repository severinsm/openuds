--- conflicted
+++ resolved
@@ -47,8 +47,4 @@
 SSH = 'ssh'
 OTHER = 'other'
 
-<<<<<<< HEAD
-GENERIC = (RDP, VNC, NX, X11, X2GO, PCOIP, NICEDCV, OTHER)
-=======
-GENERIC = (RDP, RGS, VNC, NX, X11, X2GO, PCOIP, NICEDCV, SSH, OTHER)
->>>>>>> 5da71a4f
+GENERIC = (RDP, RGS, VNC, NX, X11, X2GO, PCOIP, NICEDCV, SSH, OTHER)