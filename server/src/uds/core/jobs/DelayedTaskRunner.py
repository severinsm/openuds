--- conflicted
+++ resolved
@@ -27,9 +27,9 @@
 # OR TORT (INCLUDING NEGLIGENCE OR OTHERWISE) ARISING IN ANY WAY OUT OF THE USE
 # OF THIS SOFTWARE, EVEN IF ADVISED OF THE POSSIBILITY OF SUCH DAMAGE.
 
-"""
+'''
 @author: Adolfo Gómez, dkmaster at dkmon dot com
-"""
+'''
 from __future__ import unicode_literals
 
 from django.db import transaction, connection
@@ -45,20 +45,15 @@
 import time
 import logging
 
-__updated__ = '2017-11-14'
+__updated__ = '2016-03-07'
 
 logger = logging.getLogger(__name__)
 
 
 class DelayedTaskThread(threading.Thread):
-    """
+    '''
     Class responsible of executing a delayed task in its own thread
-<<<<<<< HEAD
-    """
-=======
     '''
-
->>>>>>> e69800cc
     def __init__(self, taskInstance):
         super(DelayedTaskThread, self).__init__()
         self._taskInstance = taskInstance
@@ -71,14 +66,9 @@
 
 
 class DelayedTaskRunner(object):
-    """
+    '''
     Delayed task runner class
-<<<<<<< HEAD
-    """
-    CODEC = 'base64'  # Can be zip, hez, bzip, base64, uuencoded
-=======
     '''
->>>>>>> e69800cc
     # How often tasks r checked
     granularity = 2
 
@@ -91,19 +81,19 @@
         self._keepRunning = True
 
     def notifyTermination(self):
-        """
+        '''
         Invoke this whenever you want to terminate the delayed task runner thread
         It will mark the thread to "stop" ASAP
-        """
+        '''
         self._keepRunning = False
 
     @staticmethod
     def runner():
-        """
+        '''
         Static method that returns an instance (singleton instance) to a Delayed Runner.
         There is only one instance of DelayedTaksRunner, but its "run" method is executed on
         many thread (depending on configuration). They all share common Instance data
-        """
+        '''
         if DelayedTaskRunner._runner is None:
             DelayedTaskRunner._runner = DelayedTaskRunner()
         return DelayedTaskRunner._runner
