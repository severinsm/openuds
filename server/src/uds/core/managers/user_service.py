--- conflicted
+++ resolved
@@ -33,7 +33,6 @@
 import logging
 import random
 import typing
-from uds.models.meta_pool import MetaPoolMember
 
 from django.utils.translation import ugettext as _
 from django.db.models import Q
@@ -57,6 +56,7 @@
     User,
     ServicePoolPublication,
 )
+from uds.models.meta_pool import MetaPoolMember
 from uds.core import services, transports
 from uds.core.util.stats import events
 
@@ -927,16 +927,13 @@
         if meta.isAccessAllowed() is False:
             raise ServiceAccessDeniedByCalendar()
 
-        poolMembers: typing.List[MetaPoolMember] = [p for p in meta.members.all() if p.pool.isVisible() and p.pool.isUsable()]  # type: ignore
+        # Get pool members. Just pools "visible" and "usable"
+        poolMembers = [p for p in meta.members.all() if p.pool.isVisible() and p.pool.isUsable()]
         # Sort pools based on meta selection
         if meta.policy == MetaPool.PRIORITY_POOL:
             sortPools = [(p.priority, p.pool) for p in poolMembers]
         elif meta.policy == MetaPool.MOST_AVAILABLE_BY_NUMBER:
-<<<<<<< HEAD
-            sortPools = [(p.pool.usage(), p) for p in poolMembers]
-=======
             sortPools = [(p.pool.usage(), p.pool) for p in poolMembers]
->>>>>>> 9a7afe78
         else:
             sortPools = [(random.randint(0, 10000), p.pool) for p in poolMembers]  # Just shuffle them
 
