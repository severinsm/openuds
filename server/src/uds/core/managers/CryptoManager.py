# -*- coding: utf-8 -*-

#
# Copyright (c) 2012 Virtual Cable S.L.
# All rights reserved.
#
# Redistribution and use in source and binary forms, with or without modification,
# are permitted provided that the following conditions are met:
#
#    * Redistributions of source code must retain the above copyright notice,
#      this list of conditions and the following disclaimer.
#    * Redistributions in binary form must reproduce the above copyright notice,
#      this list of conditions and the following disclaimer in the documentation
#      and/or other materials provided with the distribution.
#    * Neither the name of Virtual Cable S.L. nor the names of its contributors
#      may be used to endorse or promote products derived from this software
#      without specific prior written permission.
#
# THIS SOFTWARE IS PROVIDED BY THE COPYRIGHT HOLDERS AND CONTRIBUTORS "AS IS"
# AND ANY EXPRESS OR IMPLIED WARRANTIES, INCLUDING, BUT NOT LIMITED TO, THE
# IMPLIED WARRANTIES OF MERCHANTABILITY AND FITNESS FOR A PARTICULAR PURPOSE ARE
# DISCLAIMED. IN NO EVENT SHALL THE COPYRIGHT HOLDER OR CONTRIBUTORS BE LIABLE
# FOR ANY DIRECT, INDIRECT, INCIDENTAL, SPECIAL, EXEMPLARY, OR CONSEQUENTIAL
# DAMAGES (INCLUDING, BUT NOT LIMITED TO, PROCUREMENT OF SUBSTITUTE GOODS OR
# SERVICES; LOSS OF USE, DATA, OR PROFITS; OR BUSINESS INTERRUPTION) HOWEVER
# CAUSED AND ON ANY THEORY OF LIABILITY, WHETHER IN CONTRACT, STRICT LIABILITY,
# OR TORT (INCLUDING NEGLIGENCE OR OTHERWISE) ARISING IN ANY WAY OUT OF THE USE
# OF THIS SOFTWARE, EVEN IF ADVISED OF THE POSSIBILITY OF SUCH DAMAGE.

"""
@author: Adolfo Gómez, dkmaster at dkmon dot com
"""
from __future__ import unicode_literals

from django.conf import settings
from uds.core.util import encoders
from Crypto.PublicKey import RSA
<<<<<<< HEAD
from uds.core.util import encoders
=======
from Crypto.Cipher import AES
>>>>>>> c2a95711
from OpenSSL import crypto
from Crypto.Random import atfork
import hashlib
import array
import uuid
import struct
import random
import string

import logging
import six

logger = logging.getLogger(__name__)

# To generate an rsa key, first we need the crypt module
# next, we do:
# from Crypto.PublicKey import RSA
# import os
# RSA.generate(1024, os.urandom).exportKey()


class CryptoManager(object):
    instance = None

    def __init__(self):
        self._rsa = RSA.importKey(settings.RSA_KEY)
        self._namespace = uuid.UUID('627a37a5-e8db-431a-b783-73f7d20b4934')
        self._counter = 0

    @staticmethod
    def AESKey(key, length):
        if isinstance(key, six.text_type):
            key = key.encode('utf8')

        while len(key) < length:
            key += key  # Dup key

        kl = [ord(v) for v in key]
        pos = 0
        while len(kl) > length:
            kl[pos] ^= kl[length]
            pos = (pos + 1) % length
            del kl[length]

        return b''.join([chr(v) for v in kl])

    @staticmethod
    def manager():
        if CryptoManager.instance is None:
            CryptoManager.instance = CryptoManager()
        return CryptoManager.instance

    def encrypt(self, value):
        if isinstance(value, six.text_type):
            value = value.encode('utf-8')

        atfork()
        return encoders.encode((self._rsa.encrypt(value, six.b(''))[0]), 'base64', asText=True)

    def decrypt(self, value):
        if isinstance(value, six.text_type):
            value = value.encode('utf-8')
        # import inspect
        try:
            atfork()
            return six.text_type(self._rsa.decrypt(encoders.decode(value, 'base64')).decode('utf-8'))
        except Exception:
            logger.exception('Decripting: {0}'.format(value))
            # logger.error(inspect.stack())
            return 'decript error'

    def AESCrypt(self, text, key, base64=False):
        # First, match key to 16 bytes. If key is over 16, create a new one based on key of 16 bytes length
        cipher = AES.new(CryptoManager.AESKey(key, 16), AES.MODE_CBC, 'udsinitvectoruds')
        rndStr = self.randomString(cipher.block_size)
        paddedLength = ((len(text) + 4 + 15) // 16) * 16
        toEncode = struct.pack('>i', len(text)) + text + rndStr[:paddedLength - len(text) - 4]
        encoded = cipher.encrypt(toEncode)
        if hex:
            return encoders.encode(encoded, 'base64', True)

        return encoded

    def AESDecrypt(self, text, key, base64=False):
        if base64:
            text = encoders.decode(text, 'base64')

        cipher = AES.new(CryptoManager.AESKey(key, 16), AES.MODE_CBC, 'udsinitvectoruds')
        toDecode = cipher.decrypt(text)
        return toDecode[4:4 + struct.unpack('>i', toDecode[:4])[0]]

        return

    def xor(self, s1, s2):
        if isinstance(s1, six.text_type):
            s1 = s1.encode('utf-8')
        if isinstance(s2, six.text_type):
            s2 = s2.encode('utf-8')
        mult = int(len(s1) / len(s2)) + 1
        s1 = array.array('B', s1)
        s2 = array.array('B', s2 * mult)
        # We must return bynary in xor, because result is in fact binary
        return array.array('B', (s1[i] ^ s2[i] for i in range(len(s1)))).tostring()

    def symCrypt(self, text, key):
        return self.xor(text, key)

    def symDecrpyt(self, cryptText, key):
        return self.xor(cryptText, key).decode('utf-8')

    def loadPrivateKey(self, rsaKey):
        try:
            pk = RSA.importKey(rsaKey)
        except Exception as e:
            raise e
        return pk

    def loadCertificate(self, certificate):
        try:
            cert = crypto.load_certificate(crypto.FILETYPE_PEM, certificate)
        except crypto.Error as e:
            raise Exception(e.message[0][2])
        return cert

    def certificateString(self, certificate):
        return certificate.replace('-----BEGIN CERTIFICATE-----', '').replace('-----END CERTIFICATE-----', '').replace('\n', '')

    def hash(self, value):
        if isinstance(value, six.text_type):
            value = value.encode('utf-8')

        if value is '' or value is None:
            return ''

        return six.text_type(hashlib.sha1(value).hexdigest())

    def uuid(self, obj=None):
        """
        Generates an uuid from obj. (lower case)
        If obj is None, returns an uuid based on current datetime + counter
        """
        if obj is None:
            obj = six.text_type(datetime.datetime.now()) + six.text_type(self._counter)
            self._counter += 1
        elif isinstance(obj, six.binary_type):
            obj = obj.decode('utf8')  # To binary
        else:
            obj = '{}'.format(obj)

        if six.PY2:
            obj = obj.encode('utf8')

        return six.text_type(uuid.uuid5(self._namespace, obj)).lower()  # I believe uuid returns a lowercase uuid always, but in case... :)

    def randomString(self, length=40):
        return ''.join(random.choice(string.ascii_lowercase + string.digits) for _ in range(length))<|MERGE_RESOLUTION|>--- conflicted
+++ resolved
@@ -35,17 +35,15 @@
 from django.conf import settings
 from uds.core.util import encoders
 from Crypto.PublicKey import RSA
-<<<<<<< HEAD
+from Crypto.Cipher import AES
 from uds.core.util import encoders
-=======
-from Crypto.Cipher import AES
->>>>>>> c2a95711
 from OpenSSL import crypto
 from Crypto.Random import atfork
 import hashlib
 import array
 import uuid
 import struct
+import datetime
 import random
 import string
 
@@ -182,16 +180,13 @@
         If obj is None, returns an uuid based on current datetime + counter
         """
         if obj is None:
-            obj = six.text_type(datetime.datetime.now()) + six.text_type(self._counter)
+            obj = self.randomString()
             self._counter += 1
         elif isinstance(obj, six.binary_type):
             obj = obj.decode('utf8')  # To binary
         else:
             obj = '{}'.format(obj)
 
-        if six.PY2:
-            obj = obj.encode('utf8')
-
         return six.text_type(uuid.uuid5(self._namespace, obj)).lower()  # I believe uuid returns a lowercase uuid always, but in case... :)
 
     def randomString(self, length=40):
