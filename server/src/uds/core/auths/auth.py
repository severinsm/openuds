--- conflicted
+++ resolved
@@ -54,11 +54,7 @@
 import logging
 import six
 
-<<<<<<< HEAD
-__updated__ = '2018-05-18'
-=======
 __updated__ = '2018-06-27'
->>>>>>> f333f2f7
 
 logger = logging.getLogger(__name__)
 authLogger = logging.getLogger('authLog')
