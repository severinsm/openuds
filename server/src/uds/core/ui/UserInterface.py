--- conflicted
+++ resolved
@@ -27,9 +27,9 @@
 # OR TORT (INCLUDING NEGLIGENCE OR OTHERWISE) ARISING IN ANY WAY OUT OF THE USE
 # OF THIS SOFTWARE, EVEN IF ADVISED OF THE POSSIBILITY OF SUCH DAMAGE.
 
-"""
+'''
 .. moduleauthor:: Adolfo Gómez, dkmaster at dkmon dot com
-"""
+'''
 from __future__ import unicode_literals
 
 from django.utils.translation import get_language, ugettext as _, ugettext_noop
@@ -43,7 +43,7 @@
 
 
 class gui(object):
-    """
+    '''
     This class contains the representations of fields needed by UDS modules and
     administation interface.
 
@@ -75,7 +75,7 @@
     At class instantiation, this data is extracted and processed, so the admin
     can access this form to let users
     create new instances of this module.
-    """
+    '''
 
     # : True string value
     TRUE = 'true'
@@ -95,11 +95,11 @@
     # Helpers
     @staticmethod
     def convertToChoices(vals):
-        """
+        '''
         Helper to convert from array of strings to the same dict used in choice,
         multichoice, ..
         The id is set to values in the array (strings), while text is left empty.
-        """
+        '''
         res = []
         for v in vals:
             res.append({'id': v, 'text': ''})
@@ -113,7 +113,7 @@
 
     @staticmethod
     def choiceItem(id_, text):
-        """
+        '''
         Helper method to create a single choice item.
 
         Args:
@@ -127,7 +127,7 @@
 
         :note: Text can be anything, the method converts it first to text before
         assigning to dictionary
-        """
+        '''
         return {'id': str(id_), 'text': six.text_type(text)}
 
     @staticmethod
@@ -140,7 +140,7 @@
 
     @staticmethod
     def strToBool(str_):
-        """
+        '''
         Converts the string "true" (case insensitive) to True (boolean).
         Anything else is converted to false
 
@@ -149,7 +149,7 @@
 
         Returns:
             True if the string is "true" (case insensitive), False else.
-        """
+        '''
         if isinstance(str_, bool):
             return str_
         if six.text_type(str_).lower() == gui.TRUE:
@@ -158,7 +158,7 @@
 
     @staticmethod
     def boolToStr(bol):
-        """
+        '''
         Converts a boolean to the string representation. True is converted to
         "true", False to "false".
 
@@ -167,7 +167,7 @@
 
         Returns:
             "true" if bol evals to True, "false" if don't.
-        """
+        '''
         if bol:
             return gui.TRUE
         return gui.FALSE
@@ -175,7 +175,7 @@
     # Classes
 
     class InputField(object):
-        """
+        '''
         Class representing an simple input field.
         This class is not directly usable, must be used by any inherited class
         (fields all of them)
@@ -210,7 +210,7 @@
         Take into account also that "value" has precedence over "defValue",
         so if you use both, the used one will be "value". This is valid for
         all form fields.
-        """
+        '''
         TEXT_TYPE = 'text'
         TEXTBOX_TYPE = 'textbox'
         NUMERIC_TYPE = 'numeric'
@@ -242,50 +242,50 @@
                 self._data['tab'] = options.get('tab')
 
         def _type(self, type_):
-            """
+            '''
             Sets the type of this field.
 
             Args:
                 type: Type to set (from constants of this class)
-            """
+            '''
             self._data['type'] = type_
 
         def isType(self, type_):
-            """
+            '''
             Returns true if this field is of specified type
-            """
+            '''
             return self._data['type'] == type_
 
         @property
         def value(self):
-            """
+            '''
             Obtains the stored value.
             If the stored value is None (this will only happens if value is forced to be so, by default empty value is ''),
             returns default value instead.
             This is mainly used for hidden fields, so we have correctly initialized
-            """
+            '''
             return self._data['value'] if self._data['value'] is not None else self.defValue
 
         @value.setter
         def value(self, value):
-            """
+            '''
             Stores new value (not the default one)
-            """
+            '''
             self._setValue(value)
 
         def _setValue(self, value):
-            """
+            '''
             So we can override value setting at descendants
-            """
+            '''
             self._data['value'] = value
 
         def guiDescription(self):
-            """
+            '''
             Returns the dictionary with the description of this item.
             We copy it, cause we need to translate the label and tooltip fields
             and don't want to
             alter original values.
-            """
+            '''
             data = self._data.copy()
             data['label'] = data['label'] != '' and _(data['label']) or ''
             data['tooltip'] = data['tooltip'] != '' and _(data['tooltip']) or ''
@@ -295,9 +295,9 @@
 
         @property
         def defValue(self):
-            """
+            '''
             Returns the default value for this field
-            """
+            '''
             return self._data['defvalue']
 
         @defValue.setter
@@ -305,12 +305,12 @@
             self.setDefValue(defValue)
 
         def setDefValue(self, defValue):
-            """
+            '''
             Sets the default value of the field·
 
             Args:
                 defValue: Default value (string)
-            """
+            '''
             self._data['defvalue'] = defValue
 
         @property
@@ -318,7 +318,7 @@
             return self._data['label']
 
     class TextField(InputField):
-        """
+        '''
         This represents a text field.
 
         The values of parameters are inherited from :py:class:`InputField`
@@ -347,12 +347,7 @@
               other = gui.TextField(length=64, label = _('Other'), order = 1,
                   tooltip = _('Other info'), rdonly = True)
 
-<<<<<<< HEAD
-        """
-=======
-        '''
-
->>>>>>> 0f1d1af7
+        '''
         def __init__(self, **options):
             super(self.__class__, self).__init__(**options)
             self._type(gui.InputField.TEXT_TYPE)
@@ -362,7 +357,7 @@
             self._data['multiline'] = multiline
 
     class NumericField(InputField):
-        """
+        '''
         This represents a numeric field. It apears with an spin up/down button.
 
         The values of parameres are inherited from :py:class:`InputField`
@@ -380,12 +375,7 @@
               num = gui.NumericField(length=5, label = _('Port'),
                   defvalue = '443', order = 1, tooltip = _('Port (usually 443)'),
                   required = True)
-<<<<<<< HEAD
-        """
-=======
-        '''
-
->>>>>>> 0f1d1af7
+        '''
         def __init__(self, **options):
             super(self.__class__, self).__init__(**options)
             minValue = options.get('minValue', '987654321')
@@ -396,9 +386,9 @@
             self._type(gui.InputField.NUMERIC_TYPE)
 
         def num(self):
-            """
+            '''
             Return value as integer
-            """
+            '''
             try:
                 v = int(self.value)
             except Exception:
@@ -406,7 +396,7 @@
             return v
 
     class DateField(InputField):
-        """
+        '''
         This represents a date field.
 
         The values of parameres are inherited from :py:class:`InputField`
@@ -423,7 +413,7 @@
                   order = 4, tooltip = _('Ending date'),
                   required = True)
 
-        """
+        '''
 
         def processValue(self, valueName, options):
             val = options.get(valueName, '')
@@ -454,7 +444,7 @@
             return int(time.mktime(datetime.datetime.strptime(self.value, '%Y-%m-%d').timetuple()))
 
     class PasswordField(InputField):
-        """
+        '''
         This represents a password field. It appears with "*" at input, so the contents is not displayed
 
         The values of parameres are inherited from :py:class:`InputField`
@@ -473,18 +463,13 @@
                   order = 4, tooltip = _('Password of the user'),
                   required = True)
 
-<<<<<<< HEAD
-        """
-=======
-        '''
-
->>>>>>> 0f1d1af7
+        '''
         def __init__(self, **options):
             super(self.__class__, self).__init__(**options)
             self._type(gui.InputField.PASSWORD_TYPE)
 
     class HiddenField(InputField):
-        """
+        '''
         This represents a hidden field. It is not displayed to the user. It use
         is for keeping info at form needed
         by module, but not editable by user (i.e., one service can keep info
@@ -513,12 +498,7 @@
                   # value for current instance
                   self.hidden.setDefValue(self.parent().serialize())
 
-<<<<<<< HEAD
-        """
-=======
-        '''
-
->>>>>>> 0f1d1af7
+        '''
         def __init__(self, **options):
             super(self.__class__, self).__init__(**options)
             self._isSerializable = options.get('serializable', '') != ''
@@ -528,7 +508,7 @@
             return self._isSerializable
 
     class CheckBoxField(InputField):
-        """
+        '''
         This represents a check box field, with values "true" and "false"
 
         The values of parameters are inherited from :py:class:`InputField`
@@ -545,24 +525,19 @@
               ssl = gui.CheckBoxField(label = _('Use SSL'), order = 3,
                   tooltip = _('If checked, will use a ssl connection'))
 
-<<<<<<< HEAD
-        """
-=======
-        '''
-
->>>>>>> 0f1d1af7
+        '''
         def __init__(self, **options):
             super(self.__class__, self).__init__(**options)
             self._type(gui.InputField.CHECKBOX_TYPE)
 
         def isTrue(self):
-            """
+            '''
             Checks that the value is true
-            """
+            '''
             return self.value is True or self.value == gui.TRUE
 
     class ChoiceField(InputField):
-        """
+        '''
         This represents a simple combo box with single selection.
 
         The values of parameters are inherited from :py:class:`InputField`
@@ -653,12 +628,7 @@
                   vc = gui.HiddenField()
                   ev = gui.HiddenField() # ....
 
-<<<<<<< HEAD
-        """
-=======
-        '''
-
->>>>>>> 0f1d1af7
+        '''
         def __init__(self, **options):
             super(self.__class__, self).__init__(**options)
             self._data['values'] = options.get('values', [])
@@ -672,13 +642,12 @@
             self._type(gui.InputField.CHOICE_TYPE)
 
         def setValues(self, values):
-            """
+            '''
             Set the values for this choice field
-            """
+            '''
             self._data['values'] = values
 
     class ImageChoiceField(InputField):
-
         def __init__(self, **options):
             super(self.__class__, self).__init__(**options)
             self._data['values'] = options.get('values', [])
@@ -686,13 +655,13 @@
             self._type(gui.InputField.IMAGECHOICE_TYPE)
 
         def setValues(self, values):
-            """
+            '''
             Set the values for this choice field
-            """
+            '''
             self._data['values'] = values
 
     class MultiChoiceField(InputField):
-        """
+        '''
         Multichoices are list of items that are multi-selectable.
 
         There is a new parameter here, not covered by InputField:
@@ -723,12 +692,7 @@
                   values = [ {'id': '0', 'text': 'datastore0' },
                       {'id': '1', 'text': 'datastore1' } ]
                   )
-<<<<<<< HEAD
-        """
-=======
-        '''
-
->>>>>>> 0f1d1af7
+        '''
         def __init__(self, **options):
             super(self.__class__, self).__init__(**options)
             self._data['values'] = options.get('values', [])
@@ -736,13 +700,13 @@
             self._type(gui.InputField.MULTI_CHOICE_TYPE)
 
         def setValues(self, values):
-            """
+            '''
             Set the values for this multi choice field
-            """
+            '''
             self._data['values'] = values
 
     class EditableList(InputField):
-        """
+        '''
         Editables list are lists of editable elements (i.e., a list of IPs, macs,
         names, etcc) treated as simple strings with no id
 
@@ -766,7 +730,7 @@
               #
               ipList = gui.EditableList(label=_('List of IPS'))
 
-        """
+        '''
 
         # : Constant for separating values at "value" method
         SEPARATOR = '\001'
@@ -777,51 +741,35 @@
             self._type(gui.InputField.EDITABLE_LIST)
 
         def _setValue(self, values):
-            """
+            '''
             So we can override value setting at descendants
-            """
+            '''
             super(self.__class__, self)._setValue(values)
             self._data['values'] = gui.convertToList(values)
 
     class ImageField(InputField):
-        """
+        '''
         Image field
-<<<<<<< HEAD
-        """
-=======
-        '''
-
->>>>>>> 0f1d1af7
+        '''
         def __init__(self, **options):
             super(self.__class__, self).__init__(**options)
             self._type(gui.InputField.TEXT_TYPE)
 
     class InfoField(InputField):
-        """
+        '''
         Informational field (no input is done)
-<<<<<<< HEAD
-        """
-=======
-        '''
-
->>>>>>> 0f1d1af7
+        '''
         def __init__(self, **options):
             super(self.__class__, self).__init__(**options)
             self._type(gui.InputField.INFO_TYPE)
 
 
 class UserInterfaceType(type):
-    """
+    '''
     Metaclass definition for moving the user interface descriptions to a usable
     better place
-<<<<<<< HEAD
     """
     def __new__(mcs, classname, bases, classDict):
-=======
-    '''
-
-    def __new__(cls, classname, bases, classDict):
->>>>>>> 0f1d1af7
         newClassDict = {}
         _gui = {}
         # We will keep a reference to gui elements also at _gui so we can access them easily
@@ -835,7 +783,7 @@
 
 @six.add_metaclass(UserInterfaceType)
 class UserInterface(object):
-    """
+    '''
     This class provides the management for gui descriptions (user forms)
 
     Once a class is derived from this one, that class can contain Field
@@ -844,7 +792,7 @@
 
     By default, the values passed to this class constructor are used to fill
     the gui form fields values.
-    """
+    '''
     # __metaclass__ = UserInterfaceType
 
     def __init__(self, values=None):
@@ -853,18 +801,18 @@
         # Generate a deep copy of inherited Gui, so each User Interface instance has its own "field" set, and do not share the "fielset" with others, what can be really dangerous
         # Till now, nothing bad happened cause there where being used "serialized", but this do not have to be this way
         self._gui = copy.deepcopy(self._gui)  # Ensure "gui" is our own instance, deep copied from base
-        for key, val in six.iteritems(self._gui):  # And refresh references to them
+        for key, val in self._gui.iteritems():  # And refresh references to them
             setattr(self, key, val)
 
         if values is not None:
-            for k, v in six.iteritems(self._gui):
+            for k, v in self._gui.iteritems():
                 if k in values:
                     v.value = values[k]
                 else:
                     logger.warn('Field {} not found'.format(k))
 
     def initGui(self):
-        """
+        '''
         This method gives the oportunity to initialize gui fields before they
         are send to administration client.
         We need this because at initialization time we probably don't have the
@@ -881,11 +829,11 @@
                but may happen that two services of same type are requested at same
                time, and returned data will be probable a nonsense. We will take care
                of this posibility in a near version...
-        """
+        '''
         pass
 
     def valuesDict(self):
-        """
+        '''
         Returns own data needed for user interaction as a dict of key-names ->
         values. The values returned must be strings.
 
@@ -910,7 +858,7 @@
         :note: By default, the provided method returns the correct values
                extracted from form fields
 
-        """
+        '''
         dic = {}
         for k, v in six.iteritems(self._gui):
             if v.isType(gui.InputField.EDITABLE_LIST):
@@ -927,7 +875,7 @@
         return dic
 
     def serializeForm(self):
-        """
+        '''
         All values stored at form fields are serialized and returned as a single
         string
         Separating char is
@@ -936,7 +884,7 @@
 
         Note: Hidens are not serialized, they are ignored
 
-        """
+        '''
 
         # import inspect
         # logger.debug('Caller is : {}'.format(inspect.stack()))
@@ -965,11 +913,11 @@
         return '\002'.join(arr).encode('zip')
 
     def unserializeForm(self, values):
-        """
+        '''
         This method unserializes the values previously obtained using
         :py:meth:`serializeForm`, and stores
         the valid values form form fileds inside its corresponding field
-        """
+        '''
         if values == b'':  # Has nothing
             return
 
@@ -1003,16 +951,15 @@
 
     @classmethod
     def guiDescription(cls, obj=None):
-        """
+        '''
         This simple method generates the theGui description needed by the
         administration client, so it can
         represent it at user interface and manage it.
 
         Args:
-            :param obj: If not none, object that will get its "initGui" invoked
+            object: If not none, object that will get its "initGui" invoked
                     This will only happen (not to be None) in Services.
-            :return:
-        """
+        '''
         logger.debug('Active language for theGui translation: {0}'.format(get_language()))
         theGui = cls
         if obj is not None:
