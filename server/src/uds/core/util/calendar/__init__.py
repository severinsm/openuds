# -*- coding: utf-8 -*-

#
# Copyright (c) 2015-2021 Virtual Cable S.L.U.
# All rights reserved.
#
# Redistribution and use in source and binary forms, with or without modification,
# are permitted provided that the following conditions are met:
#
#    * Redistributions of source code must retain the above copyright notice,
#      this list of conditions and the following disclaimer.
#    * Redistributions in binary form must reproduce the above copyright notice,
#      this list of conditions and the following disclaimer in the documentation
#      and/or other materials provided with the distribution.
#    * Neither the name of Virtual Cable S.L. nor the names of its contributors
#      may be used to endorse or promote products derived from this software
#      without specific prior written permission.
#
# THIS SOFTWARE IS PROVIDED BY THE COPYRIGHT HOLDERS AND CONTRIBUTORS "AS IS"
# AND ANY EXPRESS OR IMPLIED WARRANTIES, INCLUDING, BUT NOT LIMITED TO, THE
# IMPLIED WARRANTIES OF MERCHANTABILITY AND FITNESS FOR A PARTICULAR PURPOSE ARE
# DISCLAIMED. IN NO EVENT SHALL THE COPYRIGHT HOLDER OR CONTRIBUTORS BE LIABLE
# FOR ANY DIRECT, INDIRECT, INCIDENTAL, SPECIAL, EXEMPLARY, OR CONSEQUENTIAL
# DAMAGES (INCLUDING, BUT NOT LIMITED TO, PROCUREMENT OF SUBSTITUTE GOODS OR
# SERVICES; LOSS OF USE, DATA, OR PROFITS; OR BUSINESS INTERRUPTION) HOWEVER
# CAUSED AND ON ANY THEORY OF LIABILITY, WHETHER IN CONTRACT, STRICT LIABILITY,
# OR TORT (INCLUDING NEGLIGENCE OR OTHERWISE) ARISING IN ANY WAY OUT OF THE USE
# OF THIS SOFTWARE, EVEN IF ADVISED OF THE POSSIBILITY OF SUCH DAMAGE.

"""
.. moduleauthor:: Adolfo Gómez, dkmaster at dkmon dot com
"""
import datetime
import time
import typing
import logging

import bitarray

from django.core.cache import caches

from uds.models.util import NEVER
from uds.models.util import getSqlDatetime

from uds.models.calendar import Calendar

from uds.core.util.cache import Cache


logger = logging.getLogger(__name__)

ONE_DAY = 3600 * 24


class CalendarChecker:
    calendar: Calendar

    # For performance checking
    updates: int = 0
    cache_hit: int = 0
    hits: int = 0

    cache = Cache('calChecker')

    def __init__(self, calendar: Calendar) -> None:
        self.calendar = calendar

    def _updateData(self, dtime: datetime.datetime) -> bitarray.bitarray:
        logger.debug('Updating %s', dtime)
        # Else, update the array
        CalendarChecker.updates += 1

        data = bitarray.bitarray(60 * 24)  # Granurality is minute
        data.setall(False)

        data_date = dtime.date()

        start = datetime.datetime.combine(data_date, datetime.datetime.min.time())
        end = datetime.datetime.combine(data_date, datetime.datetime.max.time())

        for rule in self.calendar.rules.all():
            rr = rule.as_rrule()

            r_end = (
                datetime.datetime.combine(rule.end, datetime.datetime.max.time())
                if rule.end
                else None
            )

            ruleDurationMinutes = rule.duration_as_minutes
            ruleFrequencyMinutes = rule.frequency_as_minutes

            # Skip "bogus" definitions
            if ruleDurationMinutes == 0 or ruleFrequencyMinutes == 0:
                continue

            # Relative start, rrule can "spawn" the days, so we get the start at least the ruleDurationMinutes of rule to see if it "matches"
            # This means, we need the previous matching day to be "executed" so we can get the "actives" correctly
            diff = (
                ruleFrequencyMinutes
                if ruleFrequencyMinutes > ruleDurationMinutes
                else ruleDurationMinutes
            )
            _start = (start if start > rule.start else rule.start) - datetime.timedelta(
                minutes=diff
            )

            _end = end if r_end is None or end < r_end else r_end

            for val in rr.between(_start, _end, inc=True):
                if val.date() != data_date:
                    diff = int((start - val).total_seconds() / 60)
                    pos = 0
                    posdur = ruleDurationMinutes - diff
                    if posdur <= 0:
                        continue
                else:
                    pos = val.hour * 60 + val.minute
                    posdur = pos + ruleDurationMinutes
                if posdur > 60 * 24:
                    posdur = 60 * 24
                data[pos:posdur] = True

        return data

    def _updateEvents(self, checkFrom, startEvent=True):
        next_event = None
        for rule in self.calendar.rules.all():
            # logger.debug('RULE: start = {}, checkFrom = {}, end'.format(rule.start.date(), checkFrom.date()))
            if rule.end is not None and rule.end < checkFrom.date():
                continue
            # logger.debug('Rule in check interval...')
            if startEvent:
                event = rule.as_rrule().after(checkFrom)  # At start
            else:
                event = rule.as_rrule_end().after(checkFrom)  # At end

            if next_event is None or next_event > event:
                next_event = event

        return next_event

<<<<<<< HEAD
    def check(self, dtime=None) -> int:
=======
    def check(self, dtime=None) -> bool:
>>>>>>> 7edf3094
        """
        Checks if the given time is a valid event on calendar
        @param dtime: Datetime object to check
        """
        if dtime is None:
            dtime = getSqlDatetime()

        # memcached access
        memCache = caches['memory']

        # First, try to get data from cache if it is valid
        cacheKey = (
            str(self.calendar.modified.toordinal())
            + str(dtime.date().toordinal())
            + self.calendar.uuid
            + 'checker'
        )
        # First, check "local memory cache", and if not found, from DB cache
        cached = memCache.get(cacheKey)
        if not cached:
            cached = CalendarChecker.cache.get(cacheKey, None)
            if cached:
                memCache.set(cacheKey, cached, ONE_DAY)

        if cached:
            data = bitarray.bitarray()  # Empty bitarray
            data.frombytes(cached)
            CalendarChecker.cache_hit += 1
        else:
            data = self._updateData(dtime)

            # Now data can be accessed as an array of booleans.
            # Store data on persistent cache
            CalendarChecker.cache.put(cacheKey, data.tobytes(), ONE_DAY)
            memCache.set(cacheKey, data.tobytes(), ONE_DAY)

        return bool(data[dtime.hour * 60 + dtime.minute])

    def nextEvent(self, checkFrom=None, startEvent=True, offset=None) -> typing.Optional[datetime.datetime]:
        """
        Returns next event for this interval
        """
        logger.debug('Obtaining nextEvent')
        if checkFrom is None:
            checkFrom = getSqlDatetime()

        if offset is None:
            offset = datetime.timedelta(minutes=0)

        cacheKey = (
            str(hash(self.calendar.modified))
            + self.calendar.uuid
            + str(offset.seconds)
            + str(int(time.mktime(checkFrom.timetuple())))
            + 'event'
            + ('x' if startEvent is True else '_')
        )
        next_event = CalendarChecker.cache.get(cacheKey, None)
        if next_event is None:
            logger.debug('Regenerating cached nextEvent')
            next_event = self._updateEvents(
                checkFrom + offset, startEvent
            )  # We substract on checkin, so we can take into account for next execution the "offset" on start & end (just the inverse of current, so we substract it)
            if next_event is not None:
                next_event += offset
            CalendarChecker.cache.put(cacheKey, next_event, 3600)
        else:
            logger.debug('nextEvent cache hit')
            CalendarChecker.hits += 1

        return next_event

    def debug(self) -> str:
        return "Calendar checker for {}".format(self.calendar)<|MERGE_RESOLUTION|>--- conflicted
+++ resolved
@@ -140,11 +140,7 @@
 
         return next_event
 
-<<<<<<< HEAD
-    def check(self, dtime=None) -> int:
-=======
     def check(self, dtime=None) -> bool:
->>>>>>> 7edf3094
         """
         Checks if the given time is a valid event on calendar
         @param dtime: Datetime object to check
