--- conflicted
+++ resolved
@@ -116,28 +116,17 @@
         try:
             uds.models.Cache.objects.create(owner=self._owner, key=key, value=value, created=now, validity=validity)  # @UndefinedVariable
         except Exception:
-<<<<<<< HEAD
             try:
                 # Already exists, modify it
                 c = uds.models.Cache.objects.get(pk=key)  # @UndefinedVariable
                 c.owner = self._owner
                 c.key = key
                 c.value = value
-                c.created = datetime.now()
+                c.created = now
                 c.validity = validity
                 c.save()
             except transaction.TransactionManagementError:
                 logger.debug('Transaction in course, cannot store value')
-=======
-            # Already exists, modify it
-            c = uds.models.Cache.objects.get(pk=key)  # @UndefinedVariable
-            c.owner = self._owner
-            c.key = key
-            c.value = value
-            c.created = now
-            c.validity = validity
-            c.save()
->>>>>>> f333f2f7
 
     def refresh(self, skey):
         # logger.debug('Refreshing key "%s" for cache "%s"' % (skey, self._owner,))
