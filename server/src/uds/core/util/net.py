# -*- coding: utf-8 -*-

#
# Copyright (c) 2012 Virtual Cable S.L.
# All rights reserved.
#
# Redistribution and use in source and binary forms, with or without modification,
# are permitted provided that the following conditions are met:
#
#    * Redistributions of source code must retain the above copyright notice,
#      this list of conditions and the following disclaimer.
#    * Redistributions in binary form must reproduce the above copyright notice,
#      this list of conditions and the following disclaimer in the documentation
#      and/or other materials provided with the distribution.
#    * Neither the name of Virtual Cable S.L. nor the names of its contributors
#      may be used to endorse or promote products derived from this software
#      without specific prior written permission.
#
# THIS SOFTWARE IS PROVIDED BY THE COPYRIGHT HOLDERS AND CONTRIBUTORS "AS IS"
# AND ANY EXPRESS OR IMPLIED WARRANTIES, INCLUDING, BUT NOT LIMITED TO, THE
# IMPLIED WARRANTIES OF MERCHANTABILITY AND FITNESS FOR A PARTICULAR PURPOSE ARE
# DISCLAIMED. IN NO EVENT SHALL THE COPYRIGHT HOLDER OR CONTRIBUTORS BE LIABLE
# FOR ANY DIRECT, INDIRECT, INCIDENTAL, SPECIAL, EXEMPLARY, OR CONSEQUENTIAL
# DAMAGES (INCLUDING, BUT NOT LIMITED TO, PROCUREMENT OF SUBSTITUTE GOODS OR
# SERVICES; LOSS OF USE, DATA, OR PROFITS; OR BUSINESS INTERRUPTION) HOWEVER
# CAUSED AND ON ANY THEORY OF LIABILITY, WHETHER IN CONTRACT, STRICT LIABILITY,
# OR TORT (INCLUDING NEGLIGENCE OR OTHERWISE) ARISING IN ANY WAY OUT OF THE USE
# OF THIS SOFTWARE, EVEN IF ADVISED OF THE POSSIBILITY OF SUCH DAMAGE.

"""
@author: Adolfo Gómez, dkmaster at dkmon dot com
"""
from __future__ import unicode_literals

import re
import six
import logging

logger = logging.getLogger(__name__)

# Test patters for networks
reCIDR = re.compile(r'^([0-9]{1,3})\.([0-9]{1,3})\.([0-9]{1,3})\.([0-9]{1,3})/([0-9]{1,2})$')
reMask = re.compile(r'^([0-9]{1,3})\.([0-9]{1,3})\.([0-9]{1,3})\.([0-9]{1,3})netmask([0-9]{1,3})\.([0-9]{1,3})\.([0-9]{1,3})\.([0-9]{1,3})$')
re1Asterisk = re.compile(r'^([0-9]{1,3})\.([0-9]{1,3})\.([0-9]{1,3})\.\*$')
re2Asterisk = re.compile(r'^([0-9]{1,3})\.([0-9]{1,3})\.\*\.?\*?$')
re3Asterisk = re.compile(r'^([0-9]{1,3})\.\*\.?\*?\.?\*?$')
reRange = re.compile(r'^([0-9]{1,3})\.([0-9]{1,3})\.([0-9]{1,3})\.([0-9]{1,3})-([0-9]{1,3})\.([0-9]{1,3})\.([0-9]{1,3})\.([0-9]{1,3})$')
reHost = re.compile(r'^([0-9]{1,3})\.([0-9]{1,3})\.([0-9]{1,3})\.([0-9]{1,3})$')


def ipToLong(ip):
    """
    convert decimal dotted quad string to long integer
    """
    logger.debug('Getting ip from string {}'.format(ip))
    try:
        hexn = int(''.join(["%02X" % int(i) for i in ip.split('.')]), 16)
        logger.debug('IP {} is {}'.format(ip, hexn))
        return hexn
    except Exception as e:
        logger.error('Ivalid value: {}'.format(e))
        return 0  # Invalid values will map to "0.0.0.0" --> 0


def longToIp(n):
    """
    convert long int to dotted quad string
    """
    try:
        d = 1 << 24
        q = []
        while d > 0:
            m, n = divmod(n, d)
<<<<<<< HEAD
            q.append(str(m))
            d /= 256
=======
            q.append(str(m))  # As m is an integer, this works on py2 and p3 correctly
            d >>= 8
>>>>>>> 3420ac44

        return '.'.join(q)
    except:
        return '0.0.0.0'  # Invalid values will map to "0.0.0.0"


def networksFromString(strNets, allowMultipleNetworks=True):
    """
    Parses the network from strings in this forms:
      - A.* (or A.*.* or A.*.*.*)
      - A.B.* (or A.B.*.* )
      - A.B.C.* (i.e. 192.168.0.*)
      - A.B.C.D/N (i.e. 192.168.0.0/24)
      - A.B.C.D netmask X.X.X.X (i.e. 192.168.0.0 netmask 255.255.255.0)
      - A.B.C.D - E.F.G.D (i.e. 192-168.0.0-192.168.0.255)
      - A.B.C.D
    If allowMultipleNetworks is True, it allows ',' and ';' separators (and, ofc, more than 1 network)
    Returns a list of networks tuples in the form [(start1, end1), (start2, end2) ...]
    """

    inputString = strNets
    logger.debug('Getting network from {}'.format(strNets))

    def check(*args):
        for n in args:
            if int(n) < 0 or int(n) > 255:
                raise Exception()

    def toNum(*args):
        start = 256 * 256 * 256
        val = 0
        for n in args:
            val += start * int(n)
            start >>= 8
        return val

    def maskFromBits(nBits):
        v = 0
        for n in range(nBits):
            v |= 1 << (31 - n)
        return v

    if allowMultipleNetworks is True:
        res = []
        for strNet in re.split('[;,]', strNets):
            if strNet != '':
                res.append(networksFromString(strNet, False))
        return res

    strNets = strNets.replace(' ', '')

    if strNets == '*':
        return 0, 4294967295

    try:
        # Test patterns
        m = reCIDR.match(strNets)
        if m is not None:
            logger.debug('Format is CIDR')
            check(*m.groups())
            bits = int(m.group(5))
            if bits < 0 | bits > 32:
                raise Exception()
            val = toNum(*m.groups())
            bits = maskFromBits(bits)
            noBits = ~bits & 0xffffffff
            return val & bits, val | noBits

        m = reMask.match(strNets)
        if m is not None:
            logger.debug('Format is network mask')
            check(*m.groups())
            val = toNum(*(m.groups()[0:4]))
            bits = toNum(*(m.groups()[4:8]))
            noBits = ~bits & 0xffffffff
            return val & bits, val | noBits

        m = reRange.match(strNets)
        if m is not None:
            logger.debug('Format is network range')
            check(*m.groups())
            val = toNum(*(m.groups()[0:4]))
            val2 = toNum(*(m.groups()[4:8]))
            if val2 < val:
                raise Exception()
            return val, val2

        m = reHost.match(strNets)
        if m is not None:
            logger.debug('Format is a single host')
            check(*m.groups())
            val = toNum(*m.groups())
            return val, val

        for v in ((re1Asterisk, 3), (re2Asterisk, 2), (re3Asterisk, 1)):
            m = v[0].match(strNets)
            if m is not None:
                check(*m.groups())
                val = toNum(*(m.groups()[0:v[1] + 1]))
                bits = maskFromBits(v[1] * 8)
                noBits = ~bits & 0xffffffff
                return val & bits, val | noBits

        # No pattern recognized, invalid network
        raise Exception()
    except Exception as e:
        logger.error('Invalid network found: {} {}'.format(strNets, e))
        raise ValueError(inputString)


def ipInNetwork(ip, network):
    if isinstance(ip, six.string_types):
        ip = ipToLong(ip)
    if isinstance(network, six.string_types):
        network = networksFromString(network)

    for net in network:
        if net[0] <= ip <= net[1]:
            return True
    return False<|MERGE_RESOLUTION|>--- conflicted
+++ resolved
@@ -27,11 +27,10 @@
 # OR TORT (INCLUDING NEGLIGENCE OR OTHERWISE) ARISING IN ANY WAY OUT OF THE USE
 # OF THIS SOFTWARE, EVEN IF ADVISED OF THE POSSIBILITY OF SUCH DAMAGE.
 
-"""
+'''
 @author: Adolfo Gómez, dkmaster at dkmon dot com
-"""
+'''
 from __future__ import unicode_literals
-
 import re
 import six
 import logging
@@ -49,10 +48,9 @@
 
 
 def ipToLong(ip):
-    """
+    '''
     convert decimal dotted quad string to long integer
-    """
-    logger.debug('Getting ip from string {}'.format(ip))
+    '''
     try:
         hexn = int(''.join(["%02X" % int(i) for i in ip.split('.')]), 16)
         logger.debug('IP {} is {}'.format(ip, hexn))
@@ -63,21 +61,16 @@
 
 
 def longToIp(n):
-    """
+    '''
     convert long int to dotted quad string
-    """
+    '''
     try:
         d = 1 << 24
         q = []
         while d > 0:
             m, n = divmod(n, d)
-<<<<<<< HEAD
-            q.append(str(m))
-            d /= 256
-=======
             q.append(str(m))  # As m is an integer, this works on py2 and p3 correctly
             d >>= 8
->>>>>>> 3420ac44
 
         return '.'.join(q)
     except:
@@ -85,7 +78,7 @@
 
 
 def networksFromString(strNets, allowMultipleNetworks=True):
-    """
+    '''
     Parses the network from strings in this forms:
       - A.* (or A.*.* or A.*.*.*)
       - A.B.* (or A.B.*.* )
@@ -96,7 +89,7 @@
       - A.B.C.D
     If allowMultipleNetworks is True, it allows ',' and ';' separators (and, ofc, more than 1 network)
     Returns a list of networks tuples in the form [(start1, end1), (start2, end2) ...]
-    """
+    '''
 
     inputString = strNets
     logger.debug('Getting network from {}'.format(strNets))
