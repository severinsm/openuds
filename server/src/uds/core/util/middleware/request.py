--- conflicted
+++ resolved
@@ -1,6 +1,6 @@
 # -*- coding: utf-8 -*-
 #
-# Copyright (c) 2012-2021 Virtual Cable S.L.U.
+# Copyright (c) 2012-2022 Virtual Cable S.L.U.
 # All rights reserved.
 #
 # Redistribution and use in source and binary forms, with or without modification,
@@ -85,12 +85,8 @@
                         request=request
                     ) 
                 except Exception:
-<<<<<<< HEAD
                     pass  # If fails, we don't care, we just want to logout
                 return HttpResponse(content='Session Expired', status=403)
-=======
-                    return HttpResponse(content='Session Expired', status=403)
->>>>>>> a0adc1de
             # Update session timeout..self.
             request.session[EXPIRY_KEY] = now + datetime.timedelta(
                 seconds=GlobalConfig.SESSION_DURATION_ADMIN.getInt()
