# -*- coding: utf-8 -*-

#
# Copyright (c) 2012-2020 Virtual Cable S.L.U.
# All rights reserved.
#
# Redistribution and use in source and binary forms, with or without modification,
# are permitted provided that the following conditions are met:
#
#    * Redistributions of source code must retain the above copyright notice,
#      this list of conditions and the following disclaimer.
#    * Redistributions in binary form must reproduce the above copyright notice,
#      this list of conditions and the following disclaimer in the documentation
#      and/or other materials provided with the distribution.
#    * Neither the name of Virtual Cable S.L. nor the names of its contributors
#      may be used to endorse or promote products derived from this software
#      without specific prior written permission.
#
# THIS SOFTWARE IS PROVIDED BY THE COPYRIGHT HOLDERS AND CONTRIBUTORS "AS IS"
# AND ANY EXPRESS OR IMPLIED WARRANTIES, INCLUDING, BUT NOT LIMITED TO, THE
# IMPLIED WARRANTIES OF MERCHANTABILITY AND FITNESS FOR A PARTICULAR PURPOSE ARE
# DISCLAIMED. IN NO EVENT SHALL THE COPYRIGHT HOLDER OR CONTRIBUTORS BE LIABLE
# FOR ANY DIRECT, INDIRECT, INCIDENTAL, SPECIAL, EXEMPLARY, OR CONSEQUENTIAL
# DAMAGES (INCLUDING, BUT NOT LIMITED TO, PROCUREMENT OF SUBSTITUTE GOODS OR
# SERVICES; LOSS OF USE, DATA, OR PROFITS; OR BUSINESS INTERRUPTION) HOWEVER
# CAUSED AND ON ANY THEORY OF LIABILITY, WHETHER IN CONTRACT, STRICT LIABILITY,
# OR TORT (INCLUDING NEGLIGENCE OR OTHERWISE) ARISING IN ANY WAY OUT OF THE USE
# OF THIS SOFTWARE, EVEN IF ADVISED OF THE POSSIBILITY OF SUCH DAMAGE.

"""
.. moduleauthor:: Adolfo Gómez, dkmaster at dkmon dot com
"""
import logging
import typing

from django.db import models
from django.db.models import signals

from uds.core.environment import Environment
from uds.core.util import log
from uds.core.util import unique
from uds.core.util.state import State

from .uuid_model import UUIDModel
from .service_pool import ServicePool
from .service_pool_publication import ServicePoolPublication
from .user import User
from .util import NEVER
from .util import getSqlDatetime

# Not imported at runtime, just for type checking
if typing.TYPE_CHECKING:
    from uds.core import osmanagers
    from uds.core import services
    from uds.models import (
        OSManager,
        ServicePool,
        ServicePoolPublication,
        UserServiceProperty,
        AccountUsage,
    )

logger = logging.getLogger(__name__)


class UserService(UUIDModel):  # pylint: disable=too-many-public-methods
    """
    This is the base model for assigned user service and cached user services.
    This are the real assigned services to users. ServicePool is the container (the group) of this elements.
    """

    # The reference to deployed service is used to accelerate the queries for different methods, in fact its redundant cause we can access to the deployed service
    # through publication, but queries are much more simple
    deployed_service: 'models.ForeignKey["UserService", ServicePool]' = models.ForeignKey(
        ServicePool, on_delete=models.CASCADE, related_name='userServices'
    )
    publication: 'models.ForeignKey["UserService", ServicePoolPublication]' = (
        models.ForeignKey(
            ServicePoolPublication,
            on_delete=models.CASCADE,
            null=True,
            blank=True,
            related_name='userServices',
        )
    )

    unique_id = models.CharField(
        max_length=128, default='', db_index=True
    )  # User by agents to locate machine
    friendly_name = models.CharField(max_length=128, default='')
    # We need to keep separated two differents os states so service operations (move beween caches, recover service) do not affects os manager state
    state = models.CharField(
        max_length=1, default=State.PREPARING, db_index=True
    )  # We set index so filters at cache level executes faster
    os_state = models.CharField(
        max_length=1, default=State.PREPARING
    )  # The valid values for this field are PREPARE and USABLE
    state_date = models.DateTimeField(db_index=True)
    creation_date = models.DateTimeField(db_index=True)
    data = models.TextField(default='')
<<<<<<< HEAD
    user = models.ForeignKey(
=======
    user: 'models.ForeignKey["UserService", User]' = models.ForeignKey(
>>>>>>> 08f14bff
        User,
        on_delete=models.CASCADE,
        related_name='userServices',
        null=True,
        blank=True,
        default=None,
    )
    in_use = models.BooleanField(default=False)
    in_use_date = models.DateTimeField(default=NEVER)
    cache_level = models.PositiveSmallIntegerField(
        db_index=True, default=0
    )  # Cache level must be 1 for L1 or 2 for L2, 0 if it is not cached service

    src_hostname = models.CharField(max_length=64, default='')
    src_ip = models.CharField(max_length=15, default='')

    cluster_node = models.CharField(
        max_length=128, default=None, blank=True, null=True, db_index=True
    )

    # "fake" declarations for type checking
    objects: 'models.BaseManager["UserService"]'
    properties: 'models.QuerySet[UserServiceProperty]'
    accounting: 'AccountUsage'

    class Meta(UUIDModel.Meta):
        """
        Meta class to declare default order and unique multiple field index
        """

        db_table = 'uds__user_service'
        ordering = ('creation_date',)
        app_label = 'uds'
        indexes = [
            models.Index(fields=['deployed_service', 'cache_level', 'state']),
        ]

    @property
    def name(self) -> str:
        """
        Simple accessor to deployed service name plus unique name
        """
        return "{}\\{}".format(self.deployed_service.name, self.friendly_name)

    def getEnvironment(self) -> Environment:
        """
        Returns an environment valid for the record this object represents.

        In the case of the user, there is an instatiation of "generators".
        Right now, there is two generators provided to child instance objects, that are
        valid for generating unique names and unique macs. In a future, there could be more generators

        To access this generators, use the Envirnment class, and the keys 'name' and 'mac'.

        (see related classes uds.core.util.unique_name_generator and uds.core.util.unique_mac_generator)
        """
        return Environment.getEnvForTableElement(
            self._meta.verbose_name,
            self.id,
            {
                'mac': unique.UniqueMacGenerator,
                'name': unique.UniqueNameGenerator,
                'id': unique.UniqueGIDGenerator,
            },
        )

    def getInstance(self) -> 'services.UserDeployment':
        """
        Instantiates the object this record contains. In this case, the instantiated object needs also
        the os manager and the publication, so we also instantiate those here.

        Every single record of UserService model, represents an object.

        Args:
           values (list): Values to pass to constructor. If no values are especified,
                          the object is instantiated empty and them de-serialized from stored data.

        Returns:
            The instance Instance of the class this provider represents

        Raises:
        """
        # We get the service instance, publication instance and osmanager instance
        servicePool = self.deployed_service
        serviceInstance = servicePool.service.getInstance()
        if serviceInstance.needsManager is False or not servicePool.osmanager:
            osmanagerInstance = None
        else:
            osmanagerInstance = servicePool.osmanager.getInstance()
        # We get active publication
        publicationInstance = None
        try:  # We may have deleted publication...
            if self.publication is not None:
                publicationInstance = self.publication.getInstance()
        except Exception:
            # The publication to witch this item points to, does not exists
            self.publication = None  # type: ignore
            logger.exception(
                'Got exception at getInstance of an userService %s (seems that publication does not exists!)',
                self,
            )
        if serviceInstance.deployedType is None:
            raise Exception(
                'Class {0} needs deployedType but it is not defined!!!'.format(
                    serviceInstance.__class__.__name__
                )
            )
        us = serviceInstance.deployedType(
            self.getEnvironment(),
            service=serviceInstance,
            publication=publicationInstance,
            osmanager=osmanagerInstance,
            dbservice=self,
        )
        if self.data != '' and self.data is not None:
            try:
                us.unserialize(self.data)
            except Exception:
                logger.exception(
                    'Error unserializing %s//%s : %s',
                    self.deployed_service.name,
                    self.uuid,
                    self.data,
                )
        return us

    def updateData(self, userServiceInstance: 'services.UserDeployment'):
        """
        Updates the data field with the serialized :py:class:uds.core.services.UserDeployment

        Args:
            dsp: :py:class:uds.core.services.UserDeployment to serialize

        :note: This method SAVES the updated record, just updates the field
        """
        self.data = userServiceInstance.serialize()
        self.save(update_fields=['data'])

    def getName(self) -> str:
        """
        Returns the name of the user deployed service
        """
        if self.friendly_name == '':
            si = self.getInstance()
            self.friendly_name = si.getName()
            self.updateData(si)

        return self.friendly_name

    def getUniqueId(self) -> str:
        """
        Returns the unique id of the user deployed service
        """
        if self.unique_id == '':
            si = self.getInstance()
            self.unique_id = si.getUniqueId()
            self.updateData(si)
        return self.unique_id

    def storeValue(self, name: str, value: str) -> None:
        """
        Stores a value inside custom storage

        Args:
            name: Name of the value to store
            value: Value of the value to store
        """
        # Store value as a property
        self.setProperty(name, value)

    def recoverValue(self, name: str) -> str:
        """
        Recovers a value from custom storage

        Args:
            name: Name of values to recover

        Returns:
            Stored value, None if no value was stored
        """
        val = self.getProperty(name)

        # To transition between old stor at storage table and new properties table
        # If value is found on property, use it, else, try to recover it from storage
        if val is None:
            val = typing.cast(str, self.getEnvironment().storage.get(name))
        return val

    def setConnectionSource(self, ip: str, hostname: str = '') -> None:
        """
        Notifies that the last access to this service was initiated from provided params

        Args:
            ip: Ip from where the connection was initiated
            hostname: Hostname from where the connection was initiated

        Returns:
            Nothing
        """
        self.src_ip = ip
        self.src_hostname = hostname
        self.save(update_fields=['src_ip', 'src_hostname'])

    def getConnectionSource(self) -> typing.Tuple[str, str]:
        """
        Returns stored connection source data (ip & hostname)

        Returns:
            An array of two elements, first is the ip & second is the hostname

        :note: If the transport did not notified this data, this may be "empty"
        """
        return (self.src_ip or '0.0.0.0', self.src_hostname or 'unknown')

    def getOsManager(self) -> typing.Optional['OSManager']:
        return self.deployed_service.osmanager

    def getOsManagerInstance(self) -> typing.Optional['osmanagers.OSManager']:
        osManager = self.getOsManager()
        if osManager:
            return osManager.getInstance()
        return None

    def needsOsManager(self) -> bool:
        """
        Returns True if this User Service needs an os manager (i.e. parent services pools is marked to use an os manager)
        """
        return bool(self.getOsManager())

    def transformsUserOrPasswordForService(self):
        """
        If the os manager changes the username or the password, this will return True
        """
        return self.deployed_service.transformsUserOrPasswordForService()

    def processUserPassword(
        self, username: str, password: str
    ) -> typing.Tuple[str, str]:
        """
        Before accessing a service by a transport, we can request
        the service to "transform" the username & password that the transport
        will use to connect to that service.

        This method is here so transport USE it before using the username/password
        provided by user or by own transport configuration.

        Args:
            username: the username that will be used to connect to service
            password: the password that will be used to connect to service

        Return:
            An array of two elements, first is transformed username, second is
            transformed password.

        :note: This method MUST be invoked by transport before using credentials passed to getJavascript.
        """
        servicePool = self.deployed_service
        serviceInstance = servicePool.service.getInstance()
        if serviceInstance.needsManager is False or not servicePool.osmanager:
            return (username, password)

        return servicePool.osmanager.getInstance().processUserPassword(
            self, username, password
        )

    def setState(self, state: str) -> None:
        """
        Updates the state of this object and, optionally, saves it

        Args:
            state: new State to store at record

            save: Defaults to true. If false, record will not be saved to db, just modified

        """
        if state != self.state:
            self.state_date = getSqlDatetime()
            self.state = state
            self.save(update_fields=['state', 'state_date'])

    def setOsState(self, state: str) -> None:
        """
        Updates the os state (state of the os) of this object and, optionally, saves it

        Args:
            state: new State to store at record

            save: Defaults to true. If false, record will not be saved to db, just modified

        """
        if state != self.os_state:
            self.state_date = getSqlDatetime()
            self.os_state = state
            self.save(update_fields=['os_state', 'state_date'])

    def assignToUser(self, user: typing.Optional[User]) -> None:
        """
        Assigns this user deployed service to an user.

        Args:
            user: User to assing to (db record)
        """
        self.cache_level = 0
        self.state_date = getSqlDatetime()
        self.user = user
        self.save(update_fields=['cache_level', 'state_date', 'user'])

    def setInUse(self, inUse: bool) -> None:
        """
        Set the "in_use" flag for this user deployed service

        Args:
            state: State to set to the "in_use" flag of this record

        :note: If the state is Fase (set to not in use), a check for removal of this deployed service is launched.
        """
        from uds.core.managers import userServiceManager

        self.in_use = inUse
        self.in_use_date = getSqlDatetime()
        self.save(update_fields=['in_use', 'in_use_date'])

        # Start/stop accounting
        if inUse:
            self.startUsageAccounting()
        else:
            self.stopUsageAccounting()

        if not inUse:  # Service released, check y we should mark it for removal
            # If our publication is not current, mark this for removal
            userServiceManager().checkForRemoval(self)

    def startUsageAccounting(self) -> None:
        # 1.- If do not have any account associated, do nothing
        # 2.- If called but already accounting, do nothing
        # 3.- If called and not accounting, start accounting
        # accounting comes from AccountUsage, and is a OneToOneRelation with UserService
        if self.deployed_service.account is None or hasattr(self, 'accounting'):
            return

        self.deployed_service.account.startUsageAccounting(self)

    def stopUsageAccounting(self) -> None:
        # 1.- If do not have any accounter associated, do nothing
        # 2.- If called but not accounting, do nothing
        # 3.- If called and accounting, stop accounting
        if (
            self.deployed_service.account is None
            or hasattr(self, 'accounting') is False
        ):
            return

        self.deployed_service.account.stopUsageAccounting(self)

    def isUsable(self) -> bool:
        """
        Returns if this service is usable
        """
        return State.isUsable(self.state)

    def isPreparing(self) -> bool:
        """
        Returns if this service is in preparation (not ready to use, but in its way to be so...)
        """
        return State.isPreparing(self.state)

    def isReady(self) -> bool:
        """
        Returns if this service is ready (not preparing or marked for removal)
        """
        # Call to isReady of the instance
        from uds.core.managers import userServiceManager

        return userServiceManager().isReady(self)

    def isInMaintenance(self) -> bool:
        return self.deployed_service.isInMaintenance()

    def remove(self) -> None:
        """
        Mark this user deployed service for removal
        """
        self.setState(State.REMOVABLE)

    def release(self) -> None:
        """
        A much more convenient method name that "remove" (i think :) )
        """
        self.remove()

    def cancel(self) -> None:
        """
        Asks the UserServiceManager to cancel the current operation of this user deployed service.
        """
        from uds.core.managers import userServiceManager

        userServiceManager().cancel(self)

    def removeOrCancel(self) -> None:
        """
        Marks for removal or cancels it, depending on state
        """
        if self.isUsable():
            self.remove()
        else:
            self.cancel()

    def moveToLevel(self, cacheLevel: int) -> None:
        """
        Moves cache items betwen levels, managed directly

        Args:
            cacheLevel: New cache level to put object in
        """
        from uds.core.managers import userServiceManager

        userServiceManager().moveToLevel(self, cacheLevel)

    def getProperty(
        self, propName: str, default: typing.Optional[str] = None
    ) -> typing.Optional[str]:
        try:
            val = self.properties.get(name=propName).value
            return val or default  # Empty string is null
        except Exception:
            return default

    def getProperties(self) -> typing.Dict[str, str]:
        """
        Retrieves all properties as a dictionary
        The number of properties per item is expected to be "relatively small" (no more than 5 items?)
        """
        dct: typing.Dict[str, str] = {}
        v: 'UserServiceProperty'
        for v in self.properties.all():
            dct[v.name] = v.value
        return dct

    def setProperty(
        self, propName: str, propValue: typing.Optional[str] = None
    ) -> None:
        prop, _ = self.properties.get_or_create(name=propName)
        prop.value = propValue or ''
        prop.save()

    def setCommsUrl(self, commsUrl: typing.Optional[str] = None) -> None:
        self.setProperty('comms_url', commsUrl)

    def getCommsUrl(self) -> typing.Optional[str]:
        return self.getProperty('comms_url', None)

    def logIP(self, ip: typing.Optional[str] = None) -> None:
        self.setProperty('ip', ip)

    def getLoggedIP(self) -> str:
        return self.getProperty('ip') or '0.0.0.0'

    def isValidPublication(self) -> bool:
        """
        Returns True if this user service does not needs an publication, or if this deployed service publication is the current one
        """
        return (
            self.deployed_service.service.getType().publicationType is None
            or self.publication == self.deployed_service.activePublication()
        )

    # Utility for logging
    def log(self, message: str, level: int = log.INFO) -> None:
        log.doLog(self, level, message, log.INTERNAL)

    def testServer(self, host, port, timeout=4) -> bool:
        return self.deployed_service.testServer(host, port, timeout)

    def __str__(self):
        return "User service {}, unique_id {}, cache_level {}, user {}, name {}, state {}:{}".format(
            self.name,
            self.unique_id,
            self.cache_level,
            self.user,
            self.friendly_name,
            State.toString(self.state),
            State.toString(self.os_state),
        )

    @staticmethod
    def beforeDelete(sender, **kwargs):
        """
        Used to invoke the Service class "Destroy" before deleting it from database.

        The main purpuse of this hook is to call the "destroy" method of the object to delete and
        to clear related data of the object (environment data such as own storage, cache, etc...

        :note: If destroy raises an exception, the deletion is not taken.
        """
        toDelete = kwargs['instance']
        toDelete.getEnvironment().clearRelatedData()

        # Clear related logs to this user service
        log.clearLogs(toDelete)

        logger.debug('Deleted user service %s', toDelete)


# Connects a pre deletion signal to Authenticator
signals.pre_delete.connect(UserService.beforeDelete, sender=UserService)<|MERGE_RESOLUTION|>--- conflicted
+++ resolved
@@ -98,11 +98,7 @@
     state_date = models.DateTimeField(db_index=True)
     creation_date = models.DateTimeField(db_index=True)
     data = models.TextField(default='')
-<<<<<<< HEAD
     user = models.ForeignKey(
-=======
-    user: 'models.ForeignKey["UserService", User]' = models.ForeignKey(
->>>>>>> 08f14bff
         User,
         on_delete=models.CASCADE,
         related_name='userServices',
