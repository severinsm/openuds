--- conflicted
+++ resolved
@@ -25,9 +25,9 @@
 # CAUSED AND ON ANY THEORY OF LIABILITY, WHETHER IN CONTRACT, STRICT LIABILITY,
 # OR TORT (INCLUDING NEGLIGENCE OR OTHERWISE) ARISING IN ANY WAY OUT OF THE USE
 # OF THIS SOFTWARE, EVEN IF ADVISED OF THE POSSIBILITY OF SUCH DAMAGE.
-"""
+'''
 .. moduleauthor:: Adolfo Gómez, dkmaster at dkmon dot com
-"""
+'''
 
 from __future__ import unicode_literals
 
@@ -45,11 +45,7 @@
 
 logger = logging.getLogger(__name__)
 
-<<<<<<< HEAD
-__updated__ = '2016-09-16'
-=======
 __updated__ = '2018-07-19'
->>>>>>> 4b75be2f
 
 
 class TicketStore(UUIDModel):
@@ -82,7 +78,7 @@
 
     @staticmethod
     def generateUuid():
-        # more owner is this:
+        # more secure is this:
         # ''.join(random.SystemRandom().choice(string.ascii_lowercase + string.digits) for _ in range(40))
         return cryptoManager().randomString(40)
 
@@ -95,7 +91,7 @@
             validator = pickle.dumps(validator)
         data = pickle.dumps(data)
         if secure:
-            data = cryptoManager().encrypt(data)
+            pass
 
         return TicketStore.objects.create(stamp=getSqlDatetime(), data=data, validator=validator, validity=validity, owner=owner).uuid
 
@@ -110,16 +106,16 @@
 
         data = pickle.dumps(data)
         if secure:
-            data = cryptoManager().encrypt()
+            pass
 
         try:
-            t = TicketStore.objects.get(uuid=uuid, owner=owner)
-            t.data = data
+            t = TicketStore.objects.get(uuid=uuid)
+            t.data = pickle.dumps(data)
             t.stamp = getSqlDatetime()
             t.validity = validity
             t.save()
         except TicketStore.DoesNotExist:
-            t = TicketStore.objects.create(uuid=uuid, stamp=getSqlDatetime(), data=data, validator=validator, validity=validity, owner=owner)
+            t = TicketStore.objects.create(uuid=uuid, stamp=getSqlDatetime(), data=pickle.dumps(data), validator=validator, validity=validity)
 
     @staticmethod
     def get(uuid, invalidate=True, owner=None, secure=False):
@@ -132,10 +128,8 @@
             if t.stamp + validity < now:
                 raise TicketStore.InvalidTicket('Not valid anymore')
 
-            if secure is True:
-                data = pickle.loads(cryptoManager().decrypt(t.data))
-            else:
-                data = pickle.loads(t.data)
+            # if secure: TODO
+            data = pickle.loads(t.data)
 
             # If has validator, execute it
             if t.validator is not None:
@@ -170,6 +164,8 @@
         for v in TicketStore.objects.all():
             if now > v.stamp + timedelta(seconds=v.validity):
                 v.delete()
+	cleanSince = now - datetime.timedelta(seconds=TicketStore.MAX_VALIDITY)
+        number = TicketStore.objects.filter(stamp__lt=cleanSince).delete()
 
     def __unicode__(self):
         if self.validator is not None:
