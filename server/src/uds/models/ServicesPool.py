--- conflicted
+++ resolved
@@ -1,7 +1,7 @@
 # -*- coding: utf-8 -*-
 
 #
-# Copyright (c) 2012-2018 Virtual Cable S.L.
+# Copyright (c) 2012-2019 Virtual Cable S.L.
 # All rights reserved.
 #
 # Redistribution and use in source and binary forms, with or without modification,
@@ -63,11 +63,7 @@
 import pickle
 import six
 
-<<<<<<< HEAD
-__updated__ = '2019-02-06'
-=======
 __updated__ = '2019-02-22'
->>>>>>> 689b20ce
 
 logger = logging.getLogger(__name__)
 
@@ -221,6 +217,10 @@
 
     def toBeReplaced(self, forUser) -> datetime:
         activePub = self.activePublication()
+        if activePub is None or activePub.revision == self.current_pub_revision - 1:
+            return None
+
+        # Return the date
         try:
             if activePub and activePub.id != self.assignedUserServices().filter(user=forUser)[0].publication.id:
                 ret = self.recoverValue('toBeReplacedIn')
@@ -462,13 +462,8 @@
 
         Returns:
             A list of db records (userService) with cached user services
-<<<<<<< HEAD
         """
         return self.userServices.exclude(cache_level=0)
-=======
-        '''
-        return self.userServices.exclude(cache_level=0, user=None)
->>>>>>> 689b20ce
 
     def assignedUserServices(self):
         ':rtype uds.models.UserService.UserService'
