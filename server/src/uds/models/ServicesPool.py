--- conflicted
+++ resolved
@@ -61,13 +61,7 @@
 from datetime import datetime, timedelta
 import logging
 import pickle
-import six
-
-<<<<<<< HEAD
-__updated__ = '2017-05-19'
-=======
-__updated__ = '2017-10-25'
->>>>>>> c5b9233d
+
 
 
 logger = logging.getLogger(__name__)
@@ -88,11 +82,8 @@
     state = models.CharField(max_length=1, default=states.servicePool.ACTIVE, db_index=True)
     state_date = models.DateTimeField(default=NEVER)
     show_transports = models.BooleanField(default=True)
-<<<<<<< HEAD
     visible = models.BooleanField(default=True)
-=======
     allow_users_remove = models.BooleanField(default=False)
->>>>>>> c5b9233d
     image = models.ForeignKey(Image, null=True, blank=True, related_name='deployedServices', on_delete=models.SET_NULL)
 
     servicesPoolGroup = models.ForeignKey(ServicesPoolGroup, null=True, blank=True, related_name='servicesPools', on_delete=models.SET_NULL)
@@ -177,13 +168,6 @@
     @property
     def is_meta(self):
         return self.meta_pools.count() == 0
-
-    @property
-    def visual_name(self):
-        logger.debug("SHORT: {} {} {}".format(self.short_name, self.short_name is not None, self.name))
-        if self.short_name is not None and six.text_type(self.short_name).strip() != '':
-            return six.text_type(self.short_name)
-        return six.text_type(self.name)
 
     def isRestrained(self):
         """
