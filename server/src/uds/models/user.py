--- conflicted
+++ resolved
@@ -82,10 +82,7 @@
     # objects: 'models.manager.Manager["User"]'
     groups: 'models.manager.RelatedManager[Group]'
     userServices: 'models.manager.RelatedManager[UserService]'
-<<<<<<< HEAD
     permissions: 'models.manager.RelatedManager[Permissions]'
-=======
->>>>>>> ad269b3c
 
     class Meta(UUIDModel.Meta):
         """
