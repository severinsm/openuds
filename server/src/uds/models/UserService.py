# -*- coding: utf-8 -*-

#
# Copyright (c) 2012 Virtual Cable S.L.
# All rights reserved.
#
# Redistribution and use in source and binary forms, with or without modification,
# are permitted provided that the following conditions are met:
#
#    * Redistributions of source code must retain the above copyright notice,
#      this list of conditions and the following disclaimer.
#    * Redistributions in binary form must reproduce the above copyright notice,
#      this list of conditions and the following disclaimer in the documentation
#      and/or other materials provided with the distribution.
#    * Neither the name of Virtual Cable S.L. nor the names of its contributors
#      may be used to endorse or promote products derived from this software
#      without specific prior written permission.
#
# THIS SOFTWARE IS PROVIDED BY THE COPYRIGHT HOLDERS AND CONTRIBUTORS "AS IS"
# AND ANY EXPRESS OR IMPLIED WARRANTIES, INCLUDING, BUT NOT LIMITED TO, THE
# IMPLIED WARRANTIES OF MERCHANTABILITY AND FITNESS FOR A PARTICULAR PURPOSE ARE
# DISCLAIMED. IN NO EVENT SHALL THE COPYRIGHT HOLDER OR CONTRIBUTORS BE LIABLE
# FOR ANY DIRECT, INDIRECT, INCIDENTAL, SPECIAL, EXEMPLARY, OR CONSEQUENTIAL
# DAMAGES (INCLUDING, BUT NOT LIMITED TO, PROCUREMENT OF SUBSTITUTE GOODS OR
# SERVICES; LOSS OF USE, DATA, OR PROFITS; OR BUSINESS INTERRUPTION) HOWEVER
# CAUSED AND ON ANY THEORY OF LIABILITY, WHETHER IN CONTRACT, STRICT LIABILITY,
# OR TORT (INCLUDING NEGLIGENCE OR OTHERWISE) ARISING IN ANY WAY OUT OF THE USE
# OF THIS SOFTWARE, EVEN IF ADVISED OF THE POSSIBILITY OF SUCH DAMAGE.

'''
.. moduleauthor:: Adolfo Gómez, dkmaster at dkmon dot com
'''

# pylint: disable=model-missing-unicode, too-many-public-methods

from __future__ import unicode_literals

from django.db import models
from django.db.models import signals
from django.utils.encoding import python_2_unicode_compatible

from uds.core.Environment import Environment
from uds.core.util import log
from uds.core.util import unique
from uds.core.util.State import State
from uds.models.UUIDModel import UUIDModel

from uds.models.ServicesPool import DeployedService
from uds.models.ServicesPoolPublication import DeployedServicePublication

from uds.models.User import User

from uds.models.Util import NEVER
from uds.models.Util import getSqlDatetime

import six
import pickle
import logging

<<<<<<< HEAD
__updated__ = '2017-05-19'
=======
__updated__ = '2017-09-29'
>>>>>>> e702ff6b


logger = logging.getLogger(__name__)


@python_2_unicode_compatible
class UserService(UUIDModel):
    '''
    This is the base model for assigned user service and cached user services.
    This are the real assigned services to users. DeployedService is the container (the group) of this elements.
    '''

    # The reference to deployed service is used to accelerate the queries for different methods, in fact its redundant cause we can access to the deployed service
    # through publication, but queries are much more simple
    deployed_service = models.ForeignKey(DeployedService, on_delete=models.CASCADE, related_name='userServices')
    publication = models.ForeignKey(DeployedServicePublication, on_delete=models.CASCADE, null=True, blank=True, related_name='userServices')

    unique_id = models.CharField(max_length=128, default='', db_index=True)  # User by agents to locate machine
    friendly_name = models.CharField(max_length=128, default='')
    # We need to keep separated two differents os states so service operations (move beween caches, recover service) do not affects os manager state
    state = models.CharField(max_length=1, default=State.PREPARING, db_index=True)  # We set index so filters at cache level executes faster
    os_state = models.CharField(max_length=1, default=State.PREPARING)  # The valid values for this field are PREPARE and USABLE
    state_date = models.DateTimeField(auto_now_add=True, db_index=True)
    creation_date = models.DateTimeField(db_index=True)
    data = models.TextField(default='')
    user = models.ForeignKey(User, on_delete=models.CASCADE, related_name='userServices', null=True, blank=True, default=None)
    in_use = models.BooleanField(default=False)
    in_use_date = models.DateTimeField(default=NEVER)
    cache_level = models.PositiveSmallIntegerField(db_index=True, default=0)  # Cache level must be 1 for L1 or 2 for L2, 0 if it is not cached service

    src_hostname = models.CharField(max_length=64, default='')
    src_ip = models.CharField(max_length=15, default='')

    cluster_node = models.CharField(max_length=128, default=None, blank=True, null=True, db_index=True)

    # "Secret" url used to communicate (send message) to services
    # if This is None, communication is not possible
    # The communication is done using POST via REST & Json
    # comms_url = models.CharField(max_length=256, default=None, null=True, blank=True)

    # objects = LockingManager() This model is on an innoDb table, so we do not need the locking manager anymore

    class Meta(UUIDModel.Meta):
        '''
        Meta class to declare default order and unique multiple field index
        '''
        db_table = 'uds__user_service'
        ordering = ('creation_date',)
        app_label = 'uds'
        index_together = (
            'deployed_service',
            'cache_level',
            'state'
        )

    @property
    def name(self):
        '''
        Simple accessor to deployed service name plus unique name
        '''
        return "{}\\{}".format(self.deployed_service.name, self.friendly_name)

    def getEnvironment(self):
        '''
        Returns an environment valid for the record this object represents.

        In the case of the user, there is an instatiation of "generators".
        Right now, there is two generators provided to child instance objects, that are
        valid for generating unique names and unique macs. In a future, there could be more generators

        To access this generators, use the Envirnment class, and the keys 'name' and 'mac'.

        (see related classes uds.core.util.UniqueNameGenerator and uds.core.util.UniqueMacGenerator)
        '''
        return Environment.getEnvForTableElement(
            self._meta.verbose_name,
            self.id,
            {
                'mac': unique.UniqueMacGenerator,
                'name': unique.UniqueNameGenerator,
                'id': unique.UniqueGIDGenerator,
            }
        )

    def getInstance(self):
        '''
        Instantiates the object this record contains. In this case, the instantiated object needs also
        the os manager and the publication, so we also instantiate those here.

        Every single record of UserService model, represents an object.

        Args:
           values (list): Values to pass to constructor. If no values are especified,
                          the object is instantiated empty and them de-serialized from stored data.

        Returns:
            The instance Instance of the class this provider represents

        Raises:
        '''
        # We get the service instance, publication instance and osmanager instance
        ds = self.deployed_service
        serviceInstance = ds.service.getInstance()
        if serviceInstance.needsManager is False:
            osmanagerInstance = None
        else:
            osmanagerInstance = ds.osmanager.getInstance()
        # We get active publication
        publicationInstance = None
        try:  # We may have deleted publication...
            if self.publication is not None:
                publicationInstance = self.publication.getInstance()
        except Exception as e:
            # The publication to witch this item points to, does not exists
            self.publication = None
            logger.error("Got exception at getInstance of an userService {0} : {1}".format(e.__class__, e))
        if serviceInstance.deployedType is None:
            raise Exception('Class {0} needs deployedType but it is not defined!!!'.format(serviceInstance.__class__.__name__))
        us = serviceInstance.deployedType(self.getEnvironment(), service=serviceInstance, publication=publicationInstance, osmanager=osmanagerInstance, dbservice=self)
        if self.data != '' and self.data is not None:
            us.unserialize(self.data)
        return us

    def updateData(self, us):
        '''
        Updates the data field with the serialized :py:class:uds.core.services.UserDeployment

        Args:
            dsp: :py:class:uds.core.services.UserDeployment to serialize

        :note: This method do not saves the updated record, just updates the field
        '''
        self.data = us.serialize()

    def getName(self):
        '''
        Returns the name of the user deployed service
        '''
        if self.friendly_name == '':
            si = self.getInstance()
            self.friendly_name = si.getName()
            self.updateData(si)

        return self.friendly_name

    def getUniqueId(self):
        '''
        Returns the unique id of the user deployed service
        '''
        if self.unique_id == '':
            si = self.getInstance()
            self.unique_id = si.getUniqueId()
            self.updateData(si)
        return self.unique_id

    def storeValue(self, name, value):
        '''
        Stores a value inside custom storage

        Args:
            name: Name of the value to store
            value: Value of the value to store
        '''
        # Store value as a property
        self.setProperty(name, value)

    def recoverValue(self, name):
        '''
        Recovers a value from custom storage

        Args:
            name: Name of values to recover

        Returns:
            Stored value, None if no value was stored
        '''
        val = self.getProperty(name)

        # To transition between old stor at storage table and new properties table
        # If value is found on property, use it, else, try to recover it from storage
        if val is None:
            val = self.getEnvironment().storage.get(name)
        return val

    def setConnectionSource(self, ip, hostname=''):
        '''
        Notifies that the last access to this service was initiated from provided params

        Args:
            ip: Ip from where the connection was initiated
            hostname: Hostname from where the connection was initiated

        Returns:
            Nothing
        '''
        self.src_ip = ip
        self.src_hostname = hostname
        self.save()

    def getConnectionSource(self):
        '''
        Returns stored connection source data (ip & hostname)

        Returns:
            An array of two elements, first is the ip & second is the hostname

        :note: If the transport did not notified this data, this may be "empty"
        '''
        return [self.src_ip, self.src_hostname]

    def getOsManager(self):
        return self.deployed_service.osmanager

    def needsOsManager(self):
        '''
        Returns True if this User Service needs an os manager (i.e. parent services pools is marked to use an os manager)
        '''
        return self.getOsManager() is not None

    def transformsUserOrPasswordForService(self):
        '''
        If the os manager changes the username or the password, this will return True
        '''
        return self.deployed_service.transformsUserOrPasswordForService()

    def processUserPassword(self, username, password):
        '''
        Before accessing a service by a transport, we can request
        the service to "transform" the username & password that the transport
        will use to connect to that service.

        This method is here so transport USE it before using the username/password
        provided by user or by own transport configuration.

        Args:
            username: the username that will be used to connect to service
            password: the password that will be used to connect to service

        Return:
            An array of two elements, first is transformed username, second is
            transformed password.

        :note: This method MUST be invoked by transport before using credentials passed to getHtml.
        '''
        ds = self.deployed_service
        serviceInstance = ds.service.getInstance()
        if serviceInstance.needsManager is False:
            return [username, password]

        return ds.osmanager.getInstance().processUserPassword(self, username, password)

    def setState(self, state):
        '''
        Updates the state of this object and, optionally, saves it

        Args:
            state: new State to store at record

            save: Defaults to true. If false, record will not be saved to db, just modified

        '''
        logger.debug(' *** Setting state to {} from {} for {}'.format(State.toString(state), State.toString(self.state), self))

        if state != self.state:
            self.state_date = getSqlDatetime()
            self.state = state

    def setOsState(self, state):
        '''
        Updates the os state (state of the os) of this object and, optionally, saves it

        Args:
            state: new State to store at record

            save: Defaults to true. If false, record will not be saved to db, just modified

        '''
        if state != self.os_state:
            self.state_date = getSqlDatetime()
            self.os_state = state

    def assignToUser(self, user):
        '''
        Assigns this user deployed service to an user.

        Args:
            user: User to assing to (db record)
        '''
        self.cache_level = 0
        self.state_date = getSqlDatetime()
        self.user = user

    def setInUse(self, state):
        '''
        Set the "in_use" flag for this user deployed service

        Args:
            state: State to set to the "in_use" flag of this record

        :note: If the state is Fase (set to not in use), a check for removal of this deployed service is launched.
        '''
        from uds.core.managers.UserServiceManager import UserServiceManager
        self.in_use = state
        self.in_use_date = getSqlDatetime()

        # Start/stop accounting
        if state is True:
            self.startUsageAccounting()
        else:
            self.stopUsageAccounting()

        if state is False:  # Service released, check y we should mark it for removal
            # If our publication is not current, mark this for removal
            UserServiceManager.manager().checkForRemoval(self)

    def startUsageAccounting(self):
        # 1.- If do not have any account associated, do nothing
        # 2.- If called but already accounting, do nothing
        # 3.- If called and not accounting, start accounting
        if self.deployed_service.account is None or hasattr(self, 'accounting'):  # accounting comes from AccountUsage, and is a OneToOneRelation with UserService
            return

        self.deployed_service.account.startUsageAccounting(self)

    def stopUsageAccounting(self):
        # 1.- If do not have any accounter associated, do nothing
        # 2.- If called but not accounting, do nothing
        # 3.- If called and accounting, stop accounting
        if self.deployed_service.account is None or hasattr(self, 'accounting') is False:
            return

        self.deployed_service.account.stopUsageAccounting(self)


    def isUsable(self):
        '''
        Returns if this service is usable
        '''
        return State.isUsable(self.state)

    def isPreparing(self):
        '''
        Returns if this service is in preparation (not ready to use, but in its way to be so...)
        '''
        return State.isPreparing(self.state)

    def isReady(self):
        '''
        Returns if this service is ready (not preparing or marked for removal)
        '''
        # Call to isReady of the instance
        from uds.core.managers.UserServiceManager import UserServiceManager
        return UserServiceManager.manager().isReady(self)

    def isInMaintenance(self):
        return self.deployed_service.isInMaintenance()

    def remove(self):
        '''
        Mark this user deployed service for removal
        '''
        self.setState(State.REMOVABLE)
        self.save()

    def release(self):
        '''
        A much more convenient method that "remove" for some situations..
        '''
        self.remove()

    def cancel(self):
        '''
        Asks the UserServiceManager to cancel the current operation of this user deployed service.
        '''
        from uds.core.managers.UserServiceManager import UserServiceManager
        UserServiceManager.manager().cancel(self)

    def removeOrCancel(self):
        '''
        Marks for removal or cancels it, depending on state
        '''
        if self.isUsable():
            self.remove()
        else:
            self.cancel()

    def moveToLevel(self, cacheLevel):
        '''
        Moves cache items betwen levels, managed directly

        Args:
            cacheLevel: New cache level to put object in
        '''
        from uds.core.managers.UserServiceManager import UserServiceManager
        UserServiceManager.manager().moveToLevel(self, cacheLevel)

    @staticmethod
    def getUserAssignedServices(user):
        '''
        Return DeployedUserServices (not deployed services) that this user owns and are assignable
        For this to happen, we locate all user services assigned to this user, and we keep those that:
        * Must assign service manually
        This method is probably slow, but i don't think a user will have more than a bunch of services assigned
        @returns and array of dicts with id, name and transports
        '''
        logger.debug("Filtering assigned services for user {0}".format(user))
        res = []
        for us in UserService.objects.filter(user=user):
            if us.deployed_service.state != State.ACTIVE:  # Do not show removing or removed services
                continue
            usi = us.getInstance()
            if usi.service().mustAssignManually is False:
                continue
            res.append({'id': us.id, 'name': usi.getName(), 'transports': us.deployed_service.transports, 'service': us})
        return res

    def getProperty(self, propName, default=None):
        try:
            val = self.properties.get(name=propName).value
            return val if val is not '' else default  # Empty string is null
        except Exception:
            return default

    def getProperties(self):
        '''
        Retrieves all properties as a dictionary
        The number of properties per item is expected to be "relatively small" (no more than 5 items?)
        '''
        dct = {}
        for v in self.properties.all():
            dct[v.name] = v.value
        return dct

    def setProperty(self, propName, propValue):
        prop, _ = self.properties.get_or_create(name=propName)
        prop.value = propValue if propValue is not None else ''
        prop.save()

    def setCommsUrl(self, commsUrl=None):
        self.setProperty('comms_url', commsUrl)

    def getCommsUrl(self):
        return self.getProperty('comms_url', None)

    def logIP(self, ip=None):
        self.setProperty('ip', ip)

    def getLoggedIP(self):
        return self.getProperty('ip', '0.0.0.0')

    def isValidPublication(self):
        '''
        Returns True if this user service does not needs an publication, or if this deployed service publication is the current one
        '''
        return self.deployed_service.service.getType().publicationType is None or self.publication == self.deployed_service.activePublication()

    def testServer(self, host, port, timeout=4):
        return self.deployed_service.testServer(host, port, timeout)

    def __str__(self):
        return "User service {0}, cache_level {1}, user {2}, name {3}, state {4}:{5}".format(self.id, self.cache_level, self.user, self.friendly_name,
                                                                                             State.toString(self.state), State.toString(self.os_state))

    @staticmethod
    def beforeDelete(sender, **kwargs):
        '''
        Used to invoke the Service class "Destroy" before deleting it from database.

        The main purpuse of this hook is to call the "destroy" method of the object to delete and
        to clear related data of the object (environment data such as own storage, cache, etc...

        :note: If destroy raises an exception, the deletion is not taken.
        '''
        toDelete = kwargs['instance']
        toDelete.getEnvironment().clearRelatedData()

        # Clear related logs to this user service
        log.clearLogs(toDelete)

        logger.debug('Deleted user service {0}'.format(toDelete))

# Connects a pre deletion signal to Authenticator
signals.pre_delete.connect(UserService.beforeDelete, sender=UserService)<|MERGE_RESOLUTION|>--- conflicted
+++ resolved
@@ -57,11 +57,7 @@
 import pickle
 import logging
 
-<<<<<<< HEAD
-__updated__ = '2017-05-19'
-=======
 __updated__ = '2017-09-29'
->>>>>>> e702ff6b
 
 
 logger = logging.getLogger(__name__)
