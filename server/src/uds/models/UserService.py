# -*- coding: utf-8 -*-

#
# Copyright (c) 2012 Virtual Cable S.L.
# All rights reserved.
#
# Redistribution and use in source and binary forms, with or without modification,
# are permitted provided that the following conditions are met:
#
#    * Redistributions of source code must retain the above copyright notice,
#      this list of conditions and the following disclaimer.
#    * Redistributions in binary form must reproduce the above copyright notice,
#      this list of conditions and the following disclaimer in the documentation
#      and/or other materials provided with the distribution.
#    * Neither the name of Virtual Cable S.L. nor the names of its contributors
#      may be used to endorse or promote products derived from this software
#      without specific prior written permission.
#
# THIS SOFTWARE IS PROVIDED BY THE COPYRIGHT HOLDERS AND CONTRIBUTORS "AS IS"
# AND ANY EXPRESS OR IMPLIED WARRANTIES, INCLUDING, BUT NOT LIMITED TO, THE
# IMPLIED WARRANTIES OF MERCHANTABILITY AND FITNESS FOR A PARTICULAR PURPOSE ARE
# DISCLAIMED. IN NO EVENT SHALL THE COPYRIGHT HOLDER OR CONTRIBUTORS BE LIABLE
# FOR ANY DIRECT, INDIRECT, INCIDENTAL, SPECIAL, EXEMPLARY, OR CONSEQUENTIAL
# DAMAGES (INCLUDING, BUT NOT LIMITED TO, PROCUREMENT OF SUBSTITUTE GOODS OR
# SERVICES; LOSS OF USE, DATA, OR PROFITS; OR BUSINESS INTERRUPTION) HOWEVER
# CAUSED AND ON ANY THEORY OF LIABILITY, WHETHER IN CONTRACT, STRICT LIABILITY,
# OR TORT (INCLUDING NEGLIGENCE OR OTHERWISE) ARISING IN ANY WAY OUT OF THE USE
# OF THIS SOFTWARE, EVEN IF ADVISED OF THE POSSIBILITY OF SUCH DAMAGE.

"""
.. moduleauthor:: Adolfo Gómez, dkmaster at dkmon dot com
"""

# pylint: disable=model-missing-unicode, too-many-public-methods

from __future__ import unicode_literals

from django.db import models
from django.db.models import signals
from django.utils.encoding import python_2_unicode_compatible

from uds.core.Environment import Environment
from uds.core.util import log
from uds.core.util import unique
from uds.core.util.State import State
from uds.models.UUIDModel import UUIDModel

from uds.models.ServicesPool import DeployedService
from uds.models.ServicesPoolPublication import DeployedServicePublication

from uds.models.User import User

from uds.models.Util import NEVER
from uds.models.Util import getSqlDatetime

from uds.core.services import UserDeployment

import logging

__updated__ = '2019-02-06'

logger = logging.getLogger(__name__)


class UserService(UUIDModel):
    """
    This is the base model for assigned user service and cached user services.
    This are the real assigned services to users. DeployedService is the container (the group) of this elements.
    """

    # The reference to deployed service is used to accelerate the queries for different methods, in fact its redundant cause we can access to the deployed service
    # through publication, but queries are much more simple
    deployed_service = models.ForeignKey(DeployedService, on_delete=models.CASCADE, related_name='userServices')
    publication = models.ForeignKey(DeployedServicePublication, on_delete=models.CASCADE, null=True, blank=True, related_name='userServices')

    unique_id = models.CharField(max_length=128, default='', db_index=True)  # User by agents to locate machine
    friendly_name = models.CharField(max_length=128, default='')
    # We need to keep separated two differents os states so service operations (move beween caches, recover service) do not affects os manager state
    state = models.CharField(max_length=1, default=State.PREPARING, db_index=True)  # We set index so filters at cache level executes faster
    os_state = models.CharField(max_length=1, default=State.PREPARING)  # The valid values for this field are PREPARE and USABLE
    state_date = models.DateTimeField(db_index=True)
    creation_date = models.DateTimeField(db_index=True)
    data = models.TextField(default='')
    user = models.ForeignKey(User, on_delete=models.CASCADE, related_name='userServices', null=True, blank=True, default=None)
    in_use = models.BooleanField(default=False)
    in_use_date = models.DateTimeField(default=NEVER)
    cache_level = models.PositiveSmallIntegerField(db_index=True, default=0)  # Cache level must be 1 for L1 or 2 for L2, 0 if it is not cached service

    src_hostname = models.CharField(max_length=64, default='')
    src_ip = models.CharField(max_length=15, default='')

    cluster_node = models.CharField(max_length=128, default=None, blank=True, null=True, db_index=True)

    # "Secret" url used to communicate (send message) to services
    # if This is None, communication is not possible
    # The communication is done using POST via REST & Json
    # comms_url = models.CharField(max_length=256, default=None, null=True, blank=True)

    class Meta(UUIDModel.Meta):
        """
        Meta class to declare default order and unique multiple field index
        """
        db_table = 'uds__user_service'
        ordering = ('creation_date',)
        app_label = 'uds'
        index_together = (
            'deployed_service',
            'cache_level',
            'state'
        )

    @property
    def name(self):
        """
        Simple accessor to deployed service name plus unique name
        """
        return "{}\\{}".format(self.deployed_service.name, self.friendly_name)

    def getEnvironment(self):
        """
        Returns an environment valid for the record this object represents.

        In the case of the user, there is an instatiation of "generators".
        Right now, there is two generators provided to child instance objects, that are
        valid for generating unique names and unique macs. In a future, there could be more generators

        To access this generators, use the Envirnment class, and the keys 'name' and 'mac'.

        (see related classes uds.core.util.UniqueNameGenerator and uds.core.util.UniqueMacGenerator)
        """
        return Environment.getEnvForTableElement(
            self._meta.verbose_name,
            self.id,
            {
                'mac': unique.UniqueMacGenerator,
                'name': unique.UniqueNameGenerator,
                'id': unique.UniqueGIDGenerator,
            }
        )

    def getInstance(self):
        """
        Instantiates the object this record contains. In this case, the instantiated object needs also
        the os manager and the publication, so we also instantiate those here.

        Every single record of UserService model, represents an object.

        Args:
           values (list): Values to pass to constructor. If no values are especified,
                          the object is instantiated empty and them de-serialized from stored data.

        Returns:
            The instance Instance of the class this provider represents

        Raises:
        """
        # We get the service instance, publication instance and osmanager instance
        ds = self.deployed_service
        serviceInstance = ds.service.getInstance()
        if serviceInstance.needsManager is False:
            osmanagerInstance = None
        else:
            osmanagerInstance = ds.osmanager.getInstance()
        # We get active publication
        publicationInstance = None
        try:  # We may have deleted publication...
            if self.publication is not None:
                publicationInstance = self.publication.getInstance()
        except Exception as e:
            # The publication to witch this item points to, does not exists
            self.publication = None
            logger.exception("Got exception at getInstance of an userService {}".format(self))
        if serviceInstance.deployedType is None:
            raise Exception('Class {0} needs deployedType but it is not defined!!!'.format(serviceInstance.__class__.__name__))
        us = serviceInstance.deployedType(self.getEnvironment(), service=serviceInstance, publication=publicationInstance, osmanager=osmanagerInstance, dbservice=self)
        if self.data != '' and self.data is not None:
            try:
                us.unserialize(self.data)
            except Exception:
                logger.exception('Error unserializing {}//{} : {}'.format(self.deployed_service.name, self.uuid, self.data))
        return us

    def updateData(self, us):
        """
        Updates the data field with the serialized :py:class:uds.core.services.UserDeployment

        Args:
            dsp: :py:class:uds.core.services.UserDeployment to serialize

        :note: This method SAVES the updated record, just updates the field
        """
        self.data = us.serialize()
<<<<<<< HEAD
        self.data.save(update_fields=['data'])
=======
        self.save(update_fields=['data'])
>>>>>>> b1f34072

    def getName(self):
        """
        Returns the name of the user deployed service
        """
        if self.friendly_name == '':
            si = self.getInstance()
            self.friendly_name = si.getName()
            self.updateData(si)

        return self.friendly_name

    def getUniqueId(self):
        """
        Returns the unique id of the user deployed service
        """
        if self.unique_id == '':
            si = self.getInstance()
            self.unique_id = si.getUniqueId()
            self.updateData(si)
        return self.unique_id

    def storeValue(self, name, value):
        """
        Stores a value inside custom storage

        Args:
            name: Name of the value to store
            value: Value of the value to store
        """
        # Store value as a property
        self.setProperty(name, value)

    def recoverValue(self, name):
        """
        Recovers a value from custom storage

        Args:
            name: Name of values to recover

        Returns:
            Stored value, None if no value was stored
        """
        val = self.getProperty(name)

        # To transition between old stor at storage table and new properties table
        # If value is found on property, use it, else, try to recover it from storage
        if val is None:
            val = self.getEnvironment().storage.get(name)
        return val

    def setConnectionSource(self, ip, hostname=''):
        """
        Notifies that the last access to this service was initiated from provided params

        Args:
            ip: Ip from where the connection was initiated
            hostname: Hostname from where the connection was initiated

        Returns:
            Nothing
        """
        self.src_ip = ip
        self.src_hostname = hostname
        self.save()

    def getConnectionSource(self):
        """
        Returns stored connection source data (ip & hostname)

        Returns:
            An array of two elements, first is the ip & second is the hostname

        :note: If the transport did not notified this data, this may be "empty"
        """
        return [self.src_ip, self.src_hostname]

    def getOsManager(self):
        return self.deployed_service.osmanager

    def needsOsManager(self):
        """
        Returns True if this User Service needs an os manager (i.e. parent services pools is marked to use an os manager)
        """
        return self.getOsManager() is not None

    def transformsUserOrPasswordForService(self):
        """
        If the os manager changes the username or the password, this will return True
        """
        return self.deployed_service.transformsUserOrPasswordForService()

    def processUserPassword(self, username, password):
        """
        Before accessing a service by a transport, we can request
        the service to "transform" the username & password that the transport
        will use to connect to that service.

        This method is here so transport USE it before using the username/password
        provided by user or by own transport configuration.

        Args:
            username: the username that will be used to connect to service
            password: the password that will be used to connect to service

        Return:
            An array of two elements, first is transformed username, second is
            transformed password.

        :note: This method MUST be invoked by transport before using credentials passed to getJavascript.
        """
        ds = self.deployed_service
        serviceInstance = ds.service.getInstance()
        if serviceInstance.needsManager is False:
            return [username, password]

        return ds.osmanager.getInstance().processUserPassword(self, username, password)

    def setState(self, state):
        """
        Updates the state of this object and, optionally, saves it

        Args:
            state: new State to store at record

            save: Defaults to true. If false, record will not be saved to db, just modified

        """
        if state != self.state:
            self.state_date = getSqlDatetime()
            self.state = state
            self.save(update_fields=['state', 'state_date'])

        self.save(update_fields=['state', 'state_date'])

    def setOsState(self, state):
        """
        Updates the os state (state of the os) of this object and, optionally, saves it

        Args:
            state: new State to store at record

            save: Defaults to true. If false, record will not be saved to db, just modified

        """
        if state != self.os_state:
            self.state_date = getSqlDatetime()
            self.os_state = state

    def assignToUser(self, user):
<<<<<<< HEAD
        """
=======
        '''
>>>>>>> b1f34072
        Assigns this user deployed service to an user.

        Args:
            user: User to assing to (db record)
        """
        self.cache_level = 0
        self.state_date = getSqlDatetime()
        self.user = user
        self.save(update_fields=['cache_level', 'state_date', 'user'])

    def setInUse(self, state):
        """
        Set the "in_use" flag for this user deployed service

        Args:
            state: State to set to the "in_use" flag of this record

        :note: If the state is Fase (set to not in use), a check for removal of this deployed service is launched.
        """
        from uds.core.managers.UserServiceManager import UserServiceManager
        self.in_use = state
        self.in_use_date = getSqlDatetime()
<<<<<<< HEAD
        self.save(update_fields=['in_use', 'in_use_date'])

        # Start/stop accounting
        if state is True:
            self.startUsageAccounting()
        else:
            self.stopUsageAccounting()

=======
        # Sync fields with db
        self.save(update_fields=['in_use', 'in_use_date'])
>>>>>>> b1f34072
        if state is False:  # Service released, check y we should mark it for removal
            # If our publication is not current, mark this for removal
            UserServiceManager.manager().checkForRemoval(self)

    def startUsageAccounting(self):
        # 1.- If do not have any account associated, do nothing
        # 2.- If called but already accounting, do nothing
        # 3.- If called and not accounting, start accounting
        if self.deployed_service.account is None or hasattr(self, 'accounting'):  # accounting comes from AccountUsage, and is a OneToOneRelation with UserService
            return

        self.deployed_service.account.startUsageAccounting(self)

    def stopUsageAccounting(self):
        # 1.- If do not have any accounter associated, do nothing
        # 2.- If called but not accounting, do nothing
        # 3.- If called and accounting, stop accounting
        if self.deployed_service.account is None or hasattr(self, 'accounting') is False:
            return

        self.deployed_service.account.stopUsageAccounting(self)

    def isUsable(self):
        """
        Returns if this service is usable
        """
        return State.isUsable(self.state)

    def isPreparing(self):
        """
        Returns if this service is in preparation (not ready to use, but in its way to be so...)
        """
        return State.isPreparing(self.state)

    def isReady(self):
        """
        Returns if this service is ready (not preparing or marked for removal)
        """
        # Call to isReady of the instance
        from uds.core.managers.UserServiceManager import UserServiceManager
        return UserServiceManager.manager().isReady(self)

    def isInMaintenance(self):
        return self.deployed_service.isInMaintenance()

    def remove(self):
        """
        Mark this user deployed service for removal
        """
        self.setState(State.REMOVABLE)
        self.save(update_fields=['state', 'state_date'])

    def release(self):
        """
        A much more convenient method name that "remove" (i think :) )
        """
        self.remove()

    def cancel(self):
        """
        Asks the UserServiceManager to cancel the current operation of this user deployed service.
        """
        from uds.core.managers.UserServiceManager import UserServiceManager
        UserServiceManager.manager().cancel(self)

    def removeOrCancel(self):
        """
        Marks for removal or cancels it, depending on state
        """
        if self.isUsable():
            self.remove()
        else:
            self.cancel()

    def moveToLevel(self, cacheLevel):
        """
        Moves cache items betwen levels, managed directly

        Args:
            cacheLevel: New cache level to put object in
        """
        from uds.core.managers.UserServiceManager import UserServiceManager
        UserServiceManager.manager().moveToLevel(self, cacheLevel)

    def getProperty(self, propName, default=None):
        try:
            val = self.properties.get(name=propName).value
            return val if val is not '' else default  # Empty string is null
        except Exception:
            return default

    def getProperties(self):
        """
        Retrieves all properties as a dictionary
        The number of properties per item is expected to be "relatively small" (no more than 5 items?)
        """
        dct = {}
        for v in self.properties.all():
            dct[v.name] = v.value
        return dct

    def setProperty(self, propName, propValue):
        prop, _ = self.properties.get_or_create(name=propName)
        prop.value = propValue if propValue is not None else ''
        prop.save()

    def setCommsUrl(self, commsUrl=None):
        self.setProperty('comms_url', commsUrl)

    def getCommsUrl(self):
        return self.getProperty('comms_url', None)

    def logIP(self, ip=None):
        self.setProperty('ip', ip)

    def getLoggedIP(self):
        return self.getProperty('ip', '0.0.0.0')

    def isValidPublication(self):
        """
        Returns True if this user service does not needs an publication, or if this deployed service publication is the current one
        """
        return self.deployed_service.service.getType().publicationType is None or self.publication == self.deployed_service.activePublication()

    def testServer(self, host, port, timeout=4):
        return self.deployed_service.testServer(host, port, timeout)

    def __str__(self):
        return "User service {0}, cache_level {1}, user {2}, name {3}, state {4}:{5}".format(self.name, self.cache_level, self.user, self.friendly_name,
                                                                                             State.toString(self.state), State.toString(self.os_state))

    @staticmethod
    def beforeDelete(sender, **kwargs):
        """
        Used to invoke the Service class "Destroy" before deleting it from database.

        The main purpuse of this hook is to call the "destroy" method of the object to delete and
        to clear related data of the object (environment data such as own storage, cache, etc...

        :note: If destroy raises an exception, the deletion is not taken.
        """
        toDelete = kwargs['instance']
        toDelete.getEnvironment().clearRelatedData()

        # Clear related logs to this user service
        log.clearLogs(toDelete)

        logger.debug('Deleted user service {0}'.format(toDelete))


# Connects a pre deletion signal to Authenticator
signals.pre_delete.connect(UserService.beforeDelete, sender=UserService)<|MERGE_RESOLUTION|>--- conflicted
+++ resolved
@@ -190,11 +190,7 @@
         :note: This method SAVES the updated record, just updates the field
         """
         self.data = us.serialize()
-<<<<<<< HEAD
         self.data.save(update_fields=['data'])
-=======
-        self.save(update_fields=['data'])
->>>>>>> b1f34072
 
     def getName(self):
         """
@@ -345,11 +341,7 @@
             self.os_state = state
 
     def assignToUser(self, user):
-<<<<<<< HEAD
-        """
-=======
-        '''
->>>>>>> b1f34072
+        """
         Assigns this user deployed service to an user.
 
         Args:
@@ -372,7 +364,6 @@
         from uds.core.managers.UserServiceManager import UserServiceManager
         self.in_use = state
         self.in_use_date = getSqlDatetime()
-<<<<<<< HEAD
         self.save(update_fields=['in_use', 'in_use_date'])
 
         # Start/stop accounting
@@ -381,10 +372,6 @@
         else:
             self.stopUsageAccounting()
 
-=======
-        # Sync fields with db
-        self.save(update_fields=['in_use', 'in_use_date'])
->>>>>>> b1f34072
         if state is False:  # Service released, check y we should mark it for removal
             # If our publication is not current, mark this for removal
             UserServiceManager.manager().checkForRemoval(self)
