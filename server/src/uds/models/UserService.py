# -*- coding: utf-8 -*-

#
# Copyright (c) 2012 Virtual Cable S.L.
# All rights reserved.
#
# Redistribution and use in source and binary forms, with or without modification,
# are permitted provided that the following conditions are met:
#
#    * Redistributions of source code must retain the above copyright notice,
#      this list of conditions and the following disclaimer.
#    * Redistributions in binary form must reproduce the above copyright notice,
#      this list of conditions and the following disclaimer in the documentation
#      and/or other materials provided with the distribution.
#    * Neither the name of Virtual Cable S.L. nor the names of its contributors
#      may be used to endorse or promote products derived from this software
#      without specific prior written permission.
#
# THIS SOFTWARE IS PROVIDED BY THE COPYRIGHT HOLDERS AND CONTRIBUTORS "AS IS"
# AND ANY EXPRESS OR IMPLIED WARRANTIES, INCLUDING, BUT NOT LIMITED TO, THE
# IMPLIED WARRANTIES OF MERCHANTABILITY AND FITNESS FOR A PARTICULAR PURPOSE ARE
# DISCLAIMED. IN NO EVENT SHALL THE COPYRIGHT HOLDER OR CONTRIBUTORS BE LIABLE
# FOR ANY DIRECT, INDIRECT, INCIDENTAL, SPECIAL, EXEMPLARY, OR CONSEQUENTIAL
# DAMAGES (INCLUDING, BUT NOT LIMITED TO, PROCUREMENT OF SUBSTITUTE GOODS OR
# SERVICES; LOSS OF USE, DATA, OR PROFITS; OR BUSINESS INTERRUPTION) HOWEVER
# CAUSED AND ON ANY THEORY OF LIABILITY, WHETHER IN CONTRACT, STRICT LIABILITY,
# OR TORT (INCLUDING NEGLIGENCE OR OTHERWISE) ARISING IN ANY WAY OUT OF THE USE
# OF THIS SOFTWARE, EVEN IF ADVISED OF THE POSSIBILITY OF SUCH DAMAGE.

"""
.. moduleauthor:: Adolfo Gómez, dkmaster at dkmon dot com
"""

# pylint: disable=model-missing-unicode, too-many-public-methods

from __future__ import unicode_literals

from django.db import models
from django.db.models import signals
from django.utils.encoding import python_2_unicode_compatible

from uds.core.Environment import Environment
from uds.core.util import log
from uds.core.util import unique
from uds.core.util.State import State
from uds.models.UUIDModel import UUIDModel

from uds.models.ServicesPool import DeployedService
from uds.models.ServicesPoolPublication import DeployedServicePublication

from uds.models.User import User

from uds.models.Util import NEVER
from uds.models.Util import getSqlDatetime

from uds.core.services import UserDeployment

import logging

<<<<<<< HEAD
__updated__ = '2018-09-17'
=======
__updated__ = '2018-09-19'
>>>>>>> 8384a436

logger = logging.getLogger(__name__)


@python_2_unicode_compatible
class UserService(UUIDModel):
    """
    This is the base model for assigned user service and cached user services.
    This are the real assigned services to users. DeployedService is the container (the group) of this elements.
    """

    # The reference to deployed service is used to accelerate the queries for different methods, in fact its redundant cause we can access to the deployed service
    # through publication, but queries are much more simple
    deployed_service = models.ForeignKey(DeployedService, on_delete=models.CASCADE, related_name='userServices')
    publication = models.ForeignKey(DeployedServicePublication, on_delete=models.CASCADE, null=True, blank=True, related_name='userServices')

    unique_id = models.CharField(max_length=128, default='', db_index=True)  # User by agents to locate machine
    friendly_name = models.CharField(max_length=128, default='')
    # We need to keep separated two differents os states so service operations (move beween caches, recover service) do not affects os manager state
    state = models.CharField(max_length=1, default=State.PREPARING, db_index=True)  # We set index so filters at cache level executes faster
    os_state = models.CharField(max_length=1, default=State.PREPARING)  # The valid values for this field are PREPARE and USABLE
    state_date = models.DateTimeField(db_index=True)
    creation_date = models.DateTimeField(db_index=True)
    data = models.TextField(default='')
    user = models.ForeignKey(User, on_delete=models.CASCADE, related_name='userServices', null=True, blank=True, default=None)
    in_use = models.BooleanField(default=False)
    in_use_date = models.DateTimeField(default=NEVER)
    cache_level = models.PositiveSmallIntegerField(db_index=True, default=0)  # Cache level must be 1 for L1 or 2 for L2, 0 if it is not cached service

    src_hostname = models.CharField(max_length=64, default='')
    src_ip = models.CharField(max_length=15, default='')

    cluster_node = models.CharField(max_length=128, default=None, blank=True, null=True, db_index=True)

    # "Secret" url used to communicate (send message) to services
    # if This is None, communication is not possible
    # The communication is done using POST via REST & Json
    # comms_url = models.CharField(max_length=256, default=None, null=True, blank=True)

    class Meta(UUIDModel.Meta):
        """
        Meta class to declare default order and unique multiple field index
        """
        db_table = 'uds__user_service'
        ordering = ('creation_date',)
        app_label = 'uds'
        index_together = (
            'deployed_service',
            'cache_level',
            'state'
        )

    @property
    def name(self):
        """
        Simple accessor to deployed service name plus unique name
        """
        return "{}\\{}".format(self.deployed_service.name, self.friendly_name)

    def getEnvironment(self) -> Environment:
        """
        Returns an environment valid for the record this object represents.

        In the case of the user, there is an instatiation of "generators".
        Right now, there is two generators provided to child instance objects, that are
        valid for generating unique names and unique macs. In a future, there could be more generators

        To access this generators, use the Envirnment class, and the keys 'name' and 'mac'.

        (see related classes uds.core.util.UniqueNameGenerator and uds.core.util.UniqueMacGenerator)
        """
        return Environment.getEnvForTableElement(
            self._meta.verbose_name,
            self.id,
            {
                'mac': unique.UniqueMacGenerator,
                'name': unique.UniqueNameGenerator,
                'id': unique.UniqueGIDGenerator,
            }
        )

    def getInstance(self) -> UserDeployment:
        """
        Instantiates the object this record contains. In this case, the instantiated object needs also
        the os manager and the publication, so we also instantiate those here.

        Every single record of UserService model, represents an object.

        Args:
           values (list): Values to pass to constructor. If no values are especified,
                          the object is instantiated empty and them de-serialized from stored data.

        Returns:
            The instance Instance of the class this provider represents

        Raises:
        """
        # We get the service instance, publication instance and osmanager instance
        ds = self.deployed_service
        serviceInstance = ds.service.getInstance()
        if serviceInstance.needsManager is False:
            osmanagerInstance = None
        else:
            osmanagerInstance = ds.osmanager.getInstance()
        # We get active publication
        publicationInstance = None
        try:  # We may have deleted publication...
            if self.publication is not None:
                publicationInstance = self.publication.getInstance()
        except Exception as e:
            # The publication to witch this item points to, does not exists
            self.publication = None
            logger.exception("Got exception at getInstance of an userService {}".format(self))
        if serviceInstance.deployedType is None:
            raise Exception('Class {0} needs deployedType but it is not defined!!!'.format(serviceInstance.__class__.__name__))
        us = serviceInstance.deployedType(self.getEnvironment(), service=serviceInstance, publication=publicationInstance, osmanager=osmanagerInstance, dbservice=self)
        if self.data != '' and self.data is not None:
            try:
                us.unserialize(self.data)
            except Exception:
                logger.exception('Error unserializing {}//{} : {}'.format(self.deployed_service.name, self.uuid, self.data))
        return us

    def updateData(self, us):
        """
        Updates the data field with the serialized :py:class:uds.core.services.UserDeployment

        Args:
            dsp: :py:class:uds.core.services.UserDeployment to serialize

        :note: This method do not saves the updated record, just updates the field
        """
        self.data = us.serialize()

    def getName(self):
        """
        Returns the name of the user deployed service
        """
        if self.friendly_name == '':
            si = self.getInstance()
            self.friendly_name = si.getName()
            self.updateData(si)

        return self.friendly_name

    def getUniqueId(self):
        """
        Returns the unique id of the user deployed service
        """
        if self.unique_id == '':
            si = self.getInstance()
            self.unique_id = si.getUniqueId()
            self.updateData(si)
        return self.unique_id

    def storeValue(self, name, value):
        """
        Stores a value inside custom storage

        Args:
            name: Name of the value to store
            value: Value of the value to store
        """
        # Store value as a property
        self.setProperty(name, value)

    def recoverValue(self, name):
        """
        Recovers a value from custom storage

        Args:
            name: Name of values to recover

        Returns:
            Stored value, None if no value was stored
        """
        val = self.getProperty(name)

        # To transition between old stor at storage table and new properties table
        # If value is found on property, use it, else, try to recover it from storage
        if val is None:
            val = self.getEnvironment().storage.get(name)
        return val

    def setConnectionSource(self, ip, hostname=''):
        """
        Notifies that the last access to this service was initiated from provided params

        Args:
            ip: Ip from where the connection was initiated
            hostname: Hostname from where the connection was initiated

        Returns:
            Nothing
        """
        self.src_ip = ip
        self.src_hostname = hostname
        self.save()

    def getConnectionSource(self):
        """
        Returns stored connection source data (ip & hostname)

        Returns:
            An array of two elements, first is the ip & second is the hostname

        :note: If the transport did not notified this data, this may be "empty"
        """
        return [self.src_ip, self.src_hostname]

    def getOsManager(self):
        return self.deployed_service.osmanager

    def needsOsManager(self):
        """
        Returns True if this User Service needs an os manager (i.e. parent services pools is marked to use an os manager)
        """
        return self.getOsManager() is not None

    def transformsUserOrPasswordForService(self):
        """
        If the os manager changes the username or the password, this will return True
        """
        return self.deployed_service.transformsUserOrPasswordForService()

    def processUserPassword(self, username, password):
        """
        Before accessing a service by a transport, we can request
        the service to "transform" the username & password that the transport
        will use to connect to that service.

        This method is here so transport USE it before using the username/password
        provided by user or by own transport configuration.

        Args:
            username: the username that will be used to connect to service
            password: the password that will be used to connect to service

        Return:
            An array of two elements, first is transformed username, second is
            transformed password.

<<<<<<< HEAD
        :note: This method MUST be invoked by transport before using credentials passed to getJavascript.
        """
=======
        :note: This method MUST be invoked by transports before using credentials.
        '''
>>>>>>> 8384a436
        ds = self.deployed_service
        serviceInstance = ds.service.getInstance()
        if serviceInstance.needsManager is False:
            return [username, password]

        return ds.osmanager.getInstance().processUserPassword(self, username, password)

    def setState(self, state):
        """
        Updates the state of this object and, optionally, saves it

        Args:
            state: new State to store at record

            save: Defaults to true. If false, record will not be saved to db, just modified

        """
        if state != self.state:
            self.state_date = getSqlDatetime()
            self.state = state

    def setOsState(self, state):
        """
        Updates the os state (state of the os) of this object and, optionally, saves it

        Args:
            state: new State to store at record

            save: Defaults to true. If false, record will not be saved to db, just modified

        """
        if state != self.os_state:
            self.state_date = getSqlDatetime()
            self.os_state = state

    def assignToUser(self, user):
        """
        Assigns this user deployed service to an user.

        Args:
            user: User to assing to (db record)
        """
        self.cache_level = 0
        self.state_date = getSqlDatetime()
        self.user = user

    def setInUse(self, state):
        """
        Set the "in_use" flag for this user deployed service

        Args:
            state: State to set to the "in_use" flag of this record

        :note: If the state is Fase (set to not in use), a check for removal of this deployed service is launched.
        """
        from uds.core.managers.UserServiceManager import UserServiceManager
        self.in_use = state
        self.in_use_date = getSqlDatetime()

        # Start/stop accounting
        if state is True:
            self.startUsageAccounting()
        else:
            self.stopUsageAccounting()

        if state is False:  # Service released, check y we should mark it for removal
            # If our publication is not current, mark this for removal
            UserServiceManager.manager().checkForRemoval(self)

    def startUsageAccounting(self):
        # 1.- If do not have any account associated, do nothing
        # 2.- If called but already accounting, do nothing
        # 3.- If called and not accounting, start accounting
        if self.deployed_service.account is None or hasattr(self, 'accounting'):  # accounting comes from AccountUsage, and is a OneToOneRelation with UserService
            return

        self.deployed_service.account.startUsageAccounting(self)

    def stopUsageAccounting(self):
        # 1.- If do not have any accounter associated, do nothing
        # 2.- If called but not accounting, do nothing
        # 3.- If called and accounting, stop accounting
        if self.deployed_service.account is None or hasattr(self, 'accounting') is False:
            return

        self.deployed_service.account.stopUsageAccounting(self)

    def isUsable(self):
        """
        Returns if this service is usable
        """
        return State.isUsable(self.state)

    def isPreparing(self):
        """
        Returns if this service is in preparation (not ready to use, but in its way to be so...)
        """
        return State.isPreparing(self.state)

    def isReady(self):
        """
        Returns if this service is ready (not preparing or marked for removal)
        """
        # Call to isReady of the instance
        from uds.core.managers.UserServiceManager import UserServiceManager
        return UserServiceManager.manager().isReady(self)

    def isInMaintenance(self):
        return self.deployed_service.isInMaintenance()

    def remove(self):
        """
        Mark this user deployed service for removal
        """
        self.setState(State.REMOVABLE)
        self.save()

    def release(self):
        """
        A much more convenient method name that "remove" (i think :) )
        """
        self.remove()

    def cancel(self):
        """
        Asks the UserServiceManager to cancel the current operation of this user deployed service.
        """
        from uds.core.managers.UserServiceManager import UserServiceManager
        UserServiceManager.manager().cancel(self)

    def removeOrCancel(self):
        """
        Marks for removal or cancels it, depending on state
        """
        if self.isUsable():
            self.remove()
        else:
            self.cancel()

    def moveToLevel(self, cacheLevel):
        """
        Moves cache items betwen levels, managed directly

        Args:
            cacheLevel: New cache level to put object in
        """
        from uds.core.managers.UserServiceManager import UserServiceManager
        UserServiceManager.manager().moveToLevel(self, cacheLevel)

    @staticmethod
    def getUserAssignedServices(user):
        """
        Return DeployedUserServices (not deployed services) that this user owns and are assignable
        For this to happen, we locate all user services assigned to this user, and we keep those that:
        * Must assign service manually
        This method is probably slow, but i don't think a user will have more than a bunch of services assigned
        @returns and array of dicts with id, name and transports
        """
        logger.debug("Filtering assigned services for user {0}".format(user))
        res = []
        for us in UserService.objects.filter(user=user):
            if us.deployed_service.state != State.ACTIVE:  # Do not show removing or removed services
                continue
            usi = us.getInstance()
            if usi.service().mustAssignManually is False:
                continue
            res.append({'id': us.id, 'name': usi.getName(), 'transports': us.deployed_service.transports, 'service': us})
        return res

    def getProperty(self, propName, default=None):
        try:
            val = self.properties.get(name=propName).value
            return val if val is not '' else default  # Empty string is null
        except Exception:
            return default

    def getProperties(self):
        """
        Retrieves all properties as a dictionary
        The number of properties per item is expected to be "relatively small" (no more than 5 items?)
        """
        dct = {}
        for v in self.properties.all():
            dct[v.name] = v.value
        return dct

    def setProperty(self, propName, propValue):
        prop, _ = self.properties.get_or_create(name=propName)
        prop.value = propValue if propValue is not None else ''
        prop.save()

    def setCommsUrl(self, commsUrl=None):
        self.setProperty('comms_url', commsUrl)

    def getCommsUrl(self):
        return self.getProperty('comms_url', None)

    def logIP(self, ip=None):
        self.setProperty('ip', ip)

    def getLoggedIP(self):
        return self.getProperty('ip', '0.0.0.0')

    def isValidPublication(self):
        """
        Returns True if this user service does not needs an publication, or if this deployed service publication is the current one
        """
        return self.deployed_service.service.getType().publicationType is None or self.publication == self.deployed_service.activePublication()

    def testServer(self, host, port, timeout=4):
        return self.deployed_service.testServer(host, port, timeout)

    def __str__(self):
        return "User service {0}, cache_level {1}, user {2}, name {3}, state {4}:{5}".format(self.id, self.cache_level, self.user, self.friendly_name,
                                                                                             State.toString(self.state), State.toString(self.os_state))

    @staticmethod
    def beforeDelete(sender, **kwargs):
        """
        Used to invoke the Service class "Destroy" before deleting it from database.

        The main purpuse of this hook is to call the "destroy" method of the object to delete and
        to clear related data of the object (environment data such as own storage, cache, etc...

        :note: If destroy raises an exception, the deletion is not taken.
        """
        toDelete = kwargs['instance']
        toDelete.getEnvironment().clearRelatedData()

        # Clear related logs to this user service
        log.clearLogs(toDelete)

        logger.debug('Deleted user service {0}'.format(toDelete))


# Connects a pre deletion signal to Authenticator
signals.pre_delete.connect(UserService.beforeDelete, sender=UserService)<|MERGE_RESOLUTION|>--- conflicted
+++ resolved
@@ -57,11 +57,7 @@
 
 import logging
 
-<<<<<<< HEAD
-__updated__ = '2018-09-17'
-=======
 __updated__ = '2018-09-19'
->>>>>>> 8384a436
 
 logger = logging.getLogger(__name__)
 
@@ -304,13 +300,8 @@
             An array of two elements, first is transformed username, second is
             transformed password.
 
-<<<<<<< HEAD
         :note: This method MUST be invoked by transport before using credentials passed to getJavascript.
         """
-=======
-        :note: This method MUST be invoked by transports before using credentials.
-        '''
->>>>>>> 8384a436
         ds = self.deployed_service
         serviceInstance = ds.service.getInstance()
         if serviceInstance.needsManager is False:
