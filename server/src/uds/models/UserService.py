# -*- coding: utf-8 -*-

#
# Copyright (c) 2012 Virtual Cable S.L.
# All rights reserved.
#
# Redistribution and use in source and binary forms, with or without modification,
# are permitted provided that the following conditions are met:
#
#    * Redistributions of source code must retain the above copyright notice,
#      this list of conditions and the following disclaimer.
#    * Redistributions in binary form must reproduce the above copyright notice,
#      this list of conditions and the following disclaimer in the documentation
#      and/or other materials provided with the distribution.
#    * Neither the name of Virtual Cable S.L. nor the names of its contributors
#      may be used to endorse or promote products derived from this software
#      without specific prior written permission.
#
# THIS SOFTWARE IS PROVIDED BY THE COPYRIGHT HOLDERS AND CONTRIBUTORS "AS IS"
# AND ANY EXPRESS OR IMPLIED WARRANTIES, INCLUDING, BUT NOT LIMITED TO, THE
# IMPLIED WARRANTIES OF MERCHANTABILITY AND FITNESS FOR A PARTICULAR PURPOSE ARE
# DISCLAIMED. IN NO EVENT SHALL THE COPYRIGHT HOLDER OR CONTRIBUTORS BE LIABLE
# FOR ANY DIRECT, INDIRECT, INCIDENTAL, SPECIAL, EXEMPLARY, OR CONSEQUENTIAL
# DAMAGES (INCLUDING, BUT NOT LIMITED TO, PROCUREMENT OF SUBSTITUTE GOODS OR
# SERVICES; LOSS OF USE, DATA, OR PROFITS; OR BUSINESS INTERRUPTION) HOWEVER
# CAUSED AND ON ANY THEORY OF LIABILITY, WHETHER IN CONTRACT, STRICT LIABILITY,
# OR TORT (INCLUDING NEGLIGENCE OR OTHERWISE) ARISING IN ANY WAY OUT OF THE USE
# OF THIS SOFTWARE, EVEN IF ADVISED OF THE POSSIBILITY OF SUCH DAMAGE.

'''
.. moduleauthor:: Adolfo Gómez, dkmaster at dkmon dot com
'''

# pylint: disable=model-missing-unicode, too-many-public-methods

from __future__ import unicode_literals

from django.db import models
from django.db.models import signals
from django.utils.encoding import python_2_unicode_compatible

from uds.core.Environment import Environment
from uds.core.util import log
from uds.core.util import unique
from uds.core.util.State import State
from uds.models.UUIDModel import UUIDModel

from uds.models.ServicesPool import DeployedService
from uds.models.ServicesPoolPublication import DeployedServicePublication

from uds.models.User import User

from uds.models.Util import NEVER
from uds.models.Util import getSqlDatetime

import six
import pickle
import logging

<<<<<<< HEAD
__updated__ = '2017-01-17'
=======
__updated__ = '2017-01-26'
>>>>>>> 047eac18


logger = logging.getLogger(__name__)


@python_2_unicode_compatible
class UserService(UUIDModel):
    '''
    This is the base model for assigned user service and cached user services.
    This are the real assigned services to users. DeployedService is the container (the group) of this elements.
    '''

    # The reference to deployed service is used to accelerate the queries for different methods, in fact its redundant cause we can access to the deployed service
    # through publication, but queries are much more simple
    deployed_service = models.ForeignKey(DeployedService, on_delete=models.CASCADE, related_name='userServices')
    publication = models.ForeignKey(DeployedServicePublication, on_delete=models.CASCADE, null=True, blank=True, related_name='userServices')

    unique_id = models.CharField(max_length=128, default='', db_index=True)  # User by agents to locate machine
    friendly_name = models.CharField(max_length=128, default='')
    # We need to keep separated two differents os states so service operations (move beween caches, recover service) do not affects os manager state
    state = models.CharField(max_length=1, default=State.PREPARING, db_index=True)  # We set index so filters at cache level executes faster
    os_state = models.CharField(max_length=1, default=State.PREPARING)  # The valid values for this field are PREPARE and USABLE
    state_date = models.DateTimeField(auto_now_add=True, db_index=True)
    creation_date = models.DateTimeField(db_index=True)
    data = models.TextField(default='')
    user = models.ForeignKey(User, on_delete=models.CASCADE, related_name='userServices', null=True, blank=True, default=None)
    in_use = models.BooleanField(default=False)
    in_use_date = models.DateTimeField(default=NEVER)
    cache_level = models.PositiveSmallIntegerField(db_index=True, default=0)  # Cache level must be 1 for L1 or 2 for L2, 0 if it is not cached service

    src_hostname = models.CharField(max_length=64, default='')
    src_ip = models.CharField(max_length=15, default='')

    cluster_node = models.CharField(max_length=128, default=None, blank=True, null=True, db_index=True)

    # "Secret" url used to communicate (send message) to services
    # if This is None, communication is not possible
    # The communication is done using POST via REST & Json
    # comms_url = models.CharField(max_length=256, default=None, null=True, blank=True)

    # objects = LockingManager() This model is on an innoDb table, so we do not need the locking manager anymore

    class Meta(UUIDModel.Meta):
        '''
        Meta class to declare default order and unique multiple field index
        '''
        db_table = 'uds__user_service'
        ordering = ('creation_date',)
        app_label = 'uds'
        index_together = (
            'deployed_service',
            'cache_level',
            'state'
        )

    @property
    def name(self):
        '''
        Simple accessor to deployed service name plus unique name
        '''
        return "{}\\{}".format(self.deployed_service.name, self.friendly_name)

    def getEnvironment(self):
        '''
        Returns an environment valid for the record this object represents.

        In the case of the user, there is an instatiation of "generators".
        Right now, there is two generators provided to child instance objects, that are
        valid for generating unique names and unique macs. In a future, there could be more generators

        To access this generators, use the Envirnment class, and the keys 'name' and 'mac'.

        (see related classes uds.core.util.UniqueNameGenerator and uds.core.util.UniqueMacGenerator)
        '''
        return Environment.getEnvForTableElement(
            self._meta.verbose_name,
            self.id,
            {
                'mac': unique.UniqueMacGenerator,
                'name': unique.UniqueNameGenerator,
                'id': unique.UniqueGIDGenerator,
            }
        )

    def getInstance(self):
        '''
        Instantiates the object this record contains. In this case, the instantiated object needs also
        the os manager and the publication, so we also instantiate those here.

        Every single record of UserService model, represents an object.

        Args:
           values (list): Values to pass to constructor. If no values are especified,
                          the object is instantiated empty and them de-serialized from stored data.

        Returns:
            The instance Instance of the class this provider represents

        Raises:
        '''
        # We get the service instance, publication instance and osmanager instance
        ds = self.deployed_service
        serviceInstance = ds.service.getInstance()
        if serviceInstance.needsManager is False:
            osmanagerInstance = None
        else:
            osmanagerInstance = ds.osmanager.getInstance()
        # We get active publication
        publicationInstance = None
        try:  # We may have deleted publication...
            if self.publication is not None:
                publicationInstance = self.publication.getInstance()
        except Exception as e:
            # The publication to witch this item points to, does not exists
            self.publication = None
            logger.error("Got exception at getInstance of an userService {0} : {1}".format(e.__class__, e))
        if serviceInstance.deployedType is None:
            raise Exception('Class {0} needs deployedType but it is not defined!!!'.format(serviceInstance.__class__.__name__))
        us = serviceInstance.deployedType(self.getEnvironment(), service=serviceInstance, publication=publicationInstance, osmanager=osmanagerInstance, dbservice=self)
        if self.data != '' and self.data is not None:
            us.unserialize(self.data)
        return us

    def updateData(self, us):
        '''
        Updates the data field with the serialized :py:class:uds.core.services.UserDeployment

        Args:
            dsp: :py:class:uds.core.services.UserDeployment to serialize

        :note: This method do not saves the updated record, just updates the field
        '''
        self.data = us.serialize()

    def getName(self):
        '''
        Returns the name of the user deployed service
        '''
        if self.friendly_name == '':
            si = self.getInstance()
            self.friendly_name = si.getName()
            self.updateData(si)

        return self.friendly_name

    def getUniqueId(self):
        '''
        Returns the unique id of the user deployed service
        '''
        if self.unique_id == '':
            si = self.getInstance()
            self.unique_id = si.getUniqueId()
            self.updateData(si)
        return self.unique_id

    def storeValue(self, name, value):
        '''
        Stores a value inside custom storage

        Args:
            name: Name of the value to store
            value: Value of the value to store
        '''
        # Store value as a property
        self.setProperty(name, value)

    def recoverValue(self, name):
        '''
        Recovers a value from custom storage

        Args:
            name: Name of values to recover

        Returns:
            Stored value, None if no value was stored
        '''
        val = self.getProperty(name)

        # To transition between old stor at storage table and new properties table
        # If value is found on property, use it, else, try to recover it from storage
        if val is None:
            val = self.getEnvironment().storage.get(name)
        return val

    def setConnectionSource(self, ip, hostname=''):
        '''
        Notifies that the last access to this service was initiated from provided params

        Args:
            ip: Ip from where the connection was initiated
            hostname: Hostname from where the connection was initiated

        Returns:
            Nothing
        '''
        self.src_ip = ip
        self.src_hostname = hostname
        self.save()

    def getConnectionSource(self):
        '''
        Returns stored connection source data (ip & hostname)

        Returns:
            An array of two elements, first is the ip & second is the hostname

        :note: If the transport did not notified this data, this may be "empty"
        '''
        return [self.src_ip, self.src_hostname]

    def getOsManager(self):
        return self.deployed_service.osmanager

    def needsOsManager(self):
        '''
        Returns True if this User Service needs an os manager (i.e. parent services pools is marked to use an os manager)
        '''
        return self.getOsManager() is not None

    def transformsUserOrPasswordForService(self):
        '''
        If the os manager changes the username or the password, this will return True
        '''
        return self.deployed_service.transformsUserOrPasswordForService()

    def processUserPassword(self, username, password):
        '''
        Before accessing a service by a transport, we can request
        the service to "transform" the username & password that the transport
        will use to connect to that service.

        This method is here so transport USE it before using the username/password
        provided by user or by own transport configuration.

        Args:
            username: the username that will be used to connect to service
            password: the password that will be used to connect to service

        Return:
            An array of two elements, first is transformed username, second is
            transformed password.

        :note: This method MUST be invoked by transport before using credentials passed to getHtml.
        '''
        ds = self.deployed_service
        serviceInstance = ds.service.getInstance()
        if serviceInstance.needsManager is False:
            return [username, password]

        return ds.osmanager.getInstance().processUserPassword(self, username, password)

    def setState(self, state):
        '''
        Updates the state of this object and, optionally, saves it

        Args:
            state: new State to store at record

            save: Defaults to true. If false, record will not be saved to db, just modified

        '''
        if state != self.state:
            self.state_date = getSqlDatetime()
            self.state = state

    def setOsState(self, state):
        '''
        Updates the os state (state of the os) of this object and, optionally, saves it

        Args:
            state: new State to store at record

            save: Defaults to true. If false, record will not be saved to db, just modified

        '''
        if state != self.os_state:
            self.state_date = getSqlDatetime()
            self.os_state = state

    def assignToUser(self, user):
        '''
        Assigns this user deployed service to an user.

        Args:
            user: User to assing to (db record)
        '''
        self.cache_level = 0
        self.state_date = getSqlDatetime()
        self.user = user

    def setInUse(self, state):
        '''
        Set the "in_use" flag for this user deployed service

        Args:
            state: State to set to the "in_use" flag of this record

        :note: If the state is Fase (set to not in use), a check for removal of this deployed service is launched.
        '''
        from uds.core.managers.UserServiceManager import UserServiceManager
        self.in_use = state
        self.in_use_date = getSqlDatetime()

        # Start/stop accouting
        if state is True:
            self.startUsageAccounting()
        else:
            self.stopUsageAccounting()

        if state is False:  # Service released, check y we should mark it for removal
            # If our publication is not current, mark this for removal
            UserServiceManager.manager().checkForRemoval(self)

    def startUsageAccounting(self):
        # 1.- If do not have any account associated, do nothing
        # 2.- If called but already accounting, do nothing
        # 3.- If called and not accounting, start accounting
        if self.deployed_service.account is None or hasattr(self, 'accounting'):  # accounting comes from AccountUsage, and is a OneToOneRelation with UserService
            return

        self.deployed_service.account.startUsageAccounting(self)

    def stopUsageAccounting(self):
        # 1.- If do not have any accounter associated, do nothing
        # 2.- If called but not accounting, do nothing
        # 3.- If called and accounting, stop accounting
        if self.deployed_service.account is None or hasattr(self, 'accounting') is False:
            return

        self.deployed_service.account.stopUsageAccounting(self)


    def isUsable(self):
        '''
        Returns if this service is usable
        '''
        return State.isUsable(self.state)

    def isPreparing(self):
        '''
        Returns if this service is in preparation (not ready to use, but in its way to be so...)
        '''
        return State.isPreparing(self.state)

    def isReady(self):
        '''
        Returns if this service is ready (not preparing or marked for removal)
        '''
        # Call to isReady of the instance
        from uds.core.managers.UserServiceManager import UserServiceManager
        return UserServiceManager.manager().isReady(self)

    def isInMaintenance(self):
        return self.deployed_service.isInMaintenance()

    def remove(self):
        '''
        Mark this user deployed service for removal
        '''
        self.setState(State.REMOVABLE)
        self.save()

    def release(self):
        '''
        A much more convenient method that "remove" for some situations..
        '''
        self.remove()

    def cancel(self):
        '''
        Asks the UserServiceManager to cancel the current operation of this user deployed service.
        '''
        from uds.core.managers.UserServiceManager import UserServiceManager
        UserServiceManager.manager().cancel(self)

    def removeOrCancel(self):
        '''
        Marks for removal or cancels it, depending on state
        '''
        if self.isUsable():
            self.remove()
        else:
            self.cancel()

    def moveToLevel(self, cacheLevel):
        '''
        Moves cache items betwen levels, managed directly

        Args:
            cacheLevel: New cache level to put object in
        '''
        from uds.core.managers.UserServiceManager import UserServiceManager
        UserServiceManager.manager().moveToLevel(self, cacheLevel)

    @staticmethod
    def getUserAssignedServices(user):
        '''
        Return DeployedUserServices (not deployed services) that this user owns and are assignable
        For this to happen, we locate all user services assigned to this user, and we keep those that:
        * Must assign service manually
        This method is probably slow, but i don't think a user will have more than a bunch of services assigned
        @returns and array of dicts with id, name and transports
        '''
        logger.debug("Filtering assigned services for user {0}".format(user))
        res = []
        for us in UserService.objects.filter(user=user):
            if us.deployed_service.state != State.ACTIVE:  # Do not show removing or removed services
                continue
            usi = us.getInstance()
            if usi.service().mustAssignManually is False:
                continue
            res.append({'id': us.id, 'name': usi.getName(), 'transports': us.deployed_service.transports, 'service': us})
        return res

    def getProperty(self, propName, default=None):
        try:
            val = self.properties.get(name=propName).value
            return val if val is not '' else default  # Empty string is null
        except Exception:
            return default

    def getProperties(self):
        '''
        Retrieves all properties as a dictionary
        The number of properties per item is expected to be "relatively small" (no more than 5 items?)
        '''
        dct = {}
        for v in self.properties.all():
            dct[v.name] = v.value
        return dct

    def setProperty(self, propName, propValue):
        prop, _ = self.properties.get_or_create(name=propName)
        prop.value = propValue if propValue is not None else ''
        prop.save()

    def setCommsUrl(self, commsUrl=None):
        self.setProperty('comms_url', commsUrl)

    def getCommsUrl(self):
        return self.getProperty('comms_url', None)

    def logIP(self, ip=None):
        self.setProperty('ip', ip)

    def getLoggedIP(self):
        return self.getProperty('ip', '0.0.0.0')

    def isValidPublication(self):
        '''
        Returns True if this user service does not needs an publication, or if this deployed service publication is the current one
        '''
        return self.deployed_service.service.getType().publicationType is None or self.publication == self.deployed_service.activePublication()

    def __str__(self):
        return "User service {0}, cache_level {1}, user {2}, name {3}, state {4}:{5}".format(self.id, self.cache_level, self.user, self.friendly_name,
                                                                                             State.toString(self.state), State.toString(self.os_state))

    @staticmethod
    def beforeDelete(sender, **kwargs):
        '''
        Used to invoke the Service class "Destroy" before deleting it from database.

        The main purpuse of this hook is to call the "destroy" method of the object to delete and
        to clear related data of the object (environment data such as own storage, cache, etc...

        :note: If destroy raises an exception, the deletion is not taken.
        '''
        toDelete = kwargs['instance']
        toDelete.getEnvironment().clearRelatedData()

        # Clear related logs to this user service
        log.clearLogs(toDelete)

        logger.debug('Deleted user service {0}'.format(toDelete))

# Connects a pre deletion signal to Authenticator
signals.pre_delete.connect(UserService.beforeDelete, sender=UserService)<|MERGE_RESOLUTION|>--- conflicted
+++ resolved
@@ -57,11 +57,7 @@
 import pickle
 import logging
 
-<<<<<<< HEAD
-__updated__ = '2017-01-17'
-=======
-__updated__ = '2017-01-26'
->>>>>>> 047eac18
+__updated__ = '2016-04-26'
 
 
 logger = logging.getLogger(__name__)
