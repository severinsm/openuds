--- conflicted
+++ resolved
@@ -28,17 +28,14 @@
 # OR TORT (INCLUDING NEGLIGENCE OR OTHERWISE) ARISING IN ANY WAY OUT OF THE USE
 # OF THIS SOFTWARE, EVEN IF ADVISED OF THE POSSIBILITY OF SUCH DAMAGE.
 
-"""
+'''
 .. moduleauthor:: Adolfo Gómez, dkmaster at dkmon dot com
-"""
+'''
 
 from __future__ import unicode_literals
 
-<<<<<<< HEAD
-=======
 __updated__ = '2017-12-12'
 
->>>>>>> 81dd4e3b
 from django.db import models
 from uds.models.UUIDModel import UUIDModel
 from django.utils.encoding import python_2_unicode_compatible
@@ -58,9 +55,9 @@
     modified = models.DateTimeField(auto_now=True)
 
     class Meta:
-        """
+        '''
         Meta class to declare db table
-        """
+        '''
         db_table = 'uds_calendar'
         app_label = 'uds'
 
