# -*- coding: utf-8 -*-

#
# Copyright (c) 2012-2022 Virtual Cable S.L.U.
# All rights reserved.
#
# Redistribution and use in source and binary forms, with or without modification,
# are permitted provided that the following conditions are met:
#
#    * Redistributions of source code must retain the above copyright notice,
#      this list of conditions and the following disclaimer.
#    * Redistributions in binary form must reproduce the above copyright notice,
#      this list of conditions and the following disclaimer in the documentation
#      and/or other materials provided with the distribution.
#    * Neither the name of Virtual Cable S.L.U. nor the names of its contributors
#      may be used to endorse or promote products derived from this software
#      without specific prior written permission.
#
# THIS SOFTWARE IS PROVIDED BY THE COPYRIGHT HOLDERS AND CONTRIBUTORS "AS IS"
# AND ANY EXPRESS OR IMPLIED WARRANTIES, INCLUDING, BUT NOT LIMITED TO, THE
# IMPLIED WARRANTIES OF MERCHANTABILITY AND FITNESS FOR A PARTICULAR PURPOSE ARE
# DISCLAIMED. IN NO EVENT SHALL THE COPYRIGHT HOLDER OR CONTRIBUTORS BE LIABLE
# FOR ANY DIRECT, INDIRECT, INCIDENTAL, SPECIAL, EXEMPLARY, OR CONSEQUENTIAL
# DAMAGES (INCLUDING, BUT NOT LIMITED TO, PROCUREMENT OF SUBSTITUTE GOODS OR
# SERVICES; LOSS OF USE, DATA, OR PROFITS; OR BUSINESS INTERRUPTION) HOWEVER
# CAUSED AND ON ANY THEORY OF LIABILITY, WHETHER IN CONTRACT, STRICT LIABILITY,
# OR TORT (INCLUDING NEGLIGENCE OR OTHERWISE) ARISING IN ANY WAY OUT OF THE USE
# OF THIS SOFTWARE, EVEN IF ADVISED OF THE POSSIBILITY OF SUCH DAMAGE.

"""

@author: Adolfo Gómez, dkmaster at dkmon dot com
"""
import re
import logging
import typing

import ldap

from django.utils.translation import gettext_noop as _

from uds.core import auths, exceptions
from uds.core.ui import gui
from uds.core.util import ldaputil
from uds.core.auths.auth import authLogLogin

try:
    # pylint: disable=no-name-in-module
    from . import extra  # type: ignore
except Exception:
    extra = None

# Not imported at runtime, just for type checking
if typing.TYPE_CHECKING:
    from uds.core.environment import Environment
    from uds.core.util.request import ExtendedHttpRequest
    from uds import models

logger = logging.getLogger(__name__)

LDAP_RESULT_LIMIT = 100


class RegexLdap(auths.Authenticator):

    host = gui.TextField(
        length=64,
        label=_('Host'),
        order=1,
        tooltip=_('Ldap Server Host'),
        required=True,
    )
    port = gui.NumericField(
        length=5,
        label=_('Port'),
        defvalue='389',
        order=2,
        tooltip=_('Ldap port (usually 389 for non ssl and 636 for ssl)'),
        required=True,
    )
    ssl = gui.CheckBoxField(
        label=_('Use SSL'),
        order=3,
        tooltip=_(
            'If checked, the connection will be ssl, using port 636 instead of 389'
        ),
    )
    username = gui.TextField(
        length=64,
        label=_('User'),
        order=4,
        tooltip=_('Username with read privileges on the base selected'),
        required=True,
        tab=gui.Tab.CREDENTIALS,
    )
    password = gui.PasswordField(
        lenth=32,
        label=_('Password'),
        order=5,
        tooltip=_('Password of the ldap user'),
        required=True,
        tab=gui.Tab.CREDENTIALS,
    )
    timeout = gui.NumericField(
        length=3,
        label=_('Timeout'),
        defvalue='10',
        order=10,
        tooltip=_('Timeout in seconds of connection to LDAP'),
        required=True,
        minValue=1,
        tab=gui.ADVANCED_TAB,
    )
    verifySsl = gui.CheckBoxField(
        label=_('Verify SSL'),
        defvalue=True,
        order=11,
        tooltip=_(
            'If checked, SSL verification will be enforced. If not, SSL verification will be disabled'
        ),
        tab=gui.ADVANCED_TAB,
    )
    certificate = gui.TextField(
        length=8192,
        multiline=4,
        label=_('Certificate'),
        order=12,
        tooltip=_('Certificate to use for SSL verification'),
        required=False,
        tab=gui.ADVANCED_TAB,
    )
    ldapBase = gui.TextField(
        length=64,
        label=_('Base'),
        order=20,
        tooltip=_('Common search base (used for "users" and "groups")'),
        required=True,
        tab=_('Ldap info'),
    )
    userClass = gui.TextField(
        length=64,
        label=_('User class'),
        defvalue='posixAccount',
        order=21,
        tooltip=_('Class for LDAP users (normally posixAccount)'),
        required=True,
        tab=_('Ldap info'),
    )
    userIdAttr = gui.TextField(
        length=64,
        label=_('User Id Attr'),
        defvalue='uid',
        order=22,
        tooltip=_('Attribute that contains the user id'),
        required=True,
        tab=_('Ldap info'),
    )
    userNameAttr = gui.TextField(
        length=640,
        label=_('User Name Attr'),
        multiline=2,
        defvalue='uid',
        order=23,
        tooltip=_(
            'Attributes that contains the user name attributes or attribute patterns (one for each line)'
        ),
        required=True,
        tab=_('Ldap info'),
    )
    groupNameAttr = gui.TextField(
        length=640,
        label=_('Group Name Attr'),
        multiline=2,
        defvalue='cn',
        order=24,
        tooltip=_(
            'Attribute that contains the group name attributes or attribute patterns (one for each line)'
        ),
        required=True,
        tab=_('Ldap info'),
    )
    # regex = gui.TextField(length=64, label = _('Regular Exp. for groups'), defvalue = '^(.*)', order = 12, tooltip = _('Regular Expression to extract the group name'), required = True)

    altClass = gui.TextField(
        length=64,
        label=_('Alt. class'),
        defvalue='',
        order=25,
        tooltip=_(
            'Class for LDAP objects that will be also checked for groups retrieval (normally empty)'
        ),
        required=False,
        tab=_('Advanced'),
    )

    mfaAttr = gui.TextField(
        length=2048,
        multiline=2,
        label=_('MFA attribute'),
        order=30,
        tooltip=_('Attribute from where to extract the MFA code'),
        required=False,
        tab=gui.Tab.MFA,
    )

    typeName = _('Regex LDAP Authenticator')
    typeType = 'RegexLdapAuthenticator'
    typeDescription = _('Regular Expressions LDAP authenticator')
    iconFile = 'auth.png'

    # If it has and external source where to get "new" users (groups must be declared inside UDS)
    isExternalSource = True
    # If we need to enter the password for this user
    needsPassword = False
    # Label for username field
    userNameLabel = _('Username')
    # Label for group field
    groupNameLabel = _("Group")
    # Label for password field
    passwordLabel = _("Password")

    _connection: typing.Any = None
    _host: str = ''
    _port: str = ''
    _ssl: bool = False
    _username: str = ''
    _password: str = ''
    _timeout: str = ''
    _ldapBase: str = ''
    _userClass: str = ''
    _userIdAttr: str = ''
    _groupNameAttr: str = ''
    _userNameAttr: str = ''
    _altClass: str = ''
    _mfaAttr: str = ''
    _verifySsl: bool = True
    _certificate: str = ''

<<<<<<< HEAD
    def initialize(self, values: typing.Optional[typing.Dict[str, typing.Any]]) -> None:
=======
    def initialize(self, values: typing.Optional[typing.Dict[str, str]]) -> None:
>>>>>>> f7886abf
        if values:
            self.__validateField(values['userNameAttr'], str(self.userNameAttr.label))
            self.__validateField(values['userIdAttr'], str(self.userIdAttr.label))
            self.__validateField(values['groupNameAttr'], str(self.groupNameAttr.label))

            self._host = values['host']
            self._port = values['port']
            self._ssl = gui.toBool(values['ssl'])
            self._username = values['username']
            self._password = values['password']
            self._timeout = values['timeout']
            self._ldapBase = values['ldapBase']
            self._userClass = values['userClass']
            self._userIdAttr = values['userIdAttr']
            self._groupNameAttr = values['groupNameAttr']
            # self._regex = values['regex']
            self._userNameAttr = values['userNameAttr']
            self._altClass = values['altClass']
            self._mfaAttr = values['mfaAttr']
            self._verifySsl = gui.strToBool(values['verifySsl'])
            self._certificate = values['certificate']


    def __validateField(self, field: str, fieldLabel: str) -> None:
        """
        Validates the multi line fields refering to attributes
        """
        for line in field.splitlines():
            if line.find('=') != -1:
                _, pattern = line.split('=')[0:2]
                if pattern.find('(') == -1:
                    pattern = '(' + pattern + ')'
                try:
                    re.search(pattern, '')
                except Exception:
                    raise exceptions.ValidationError(
                        'Invalid pattern in {0}: {1}'.format(fieldLabel, line)
                    )

    def __getAttrsFromField(self, field: str) -> typing.List[str]:
        res = []
        for line in field.splitlines():
            equalPos = line.find('=')
            if equalPos != -1:
                attr = line[:equalPos]
            else:
                attr = line
            res.append(attr)
        return res

    def __processField(
        self, field: str, attributes: typing.MutableMapping[str, typing.Any]
    ) -> typing.List[str]:
        res: typing.List[str] = []
        logger.debug('Attributes: %s', attributes)
        for line in field.splitlines():
            equalPos = line.find('=')
            if (
                equalPos == -1
            ):  # if no attr=pattern form, convert to it (only "attr", so it will be "attr=(.*)")
                line += '=(.*)'
                equalPos = line.find('=')
            attr, pattern = (line[:equalPos].lower(), line[equalPos + 1 :])
            # if pattern do not have groups, define one with complete pattern (i.e. id=.* --> id=(.*))
            if pattern.find('(') == -1:
                pattern = '(' + pattern + ')'
            val = attributes.get(attr, [])

            if not isinstance(val, list):  # May we have a single value
                val = [val]

            logger.debug('Pattern: %s', pattern)

            for v in val:
                try:
                    searchResult = re.search(
                        pattern, v, re.IGNORECASE
                    )  # @UndefinedVariable
                    if searchResult is None:
                        continue
                    logger.debug("Found against %s: %s ", v, searchResult.groups())
                    res.append(''.join(searchResult.groups()))
                except Exception:  # nosec
                    pass  # Ignore exceptions here
        logger.debug('Res: %s', res)
        return res

    def mfaStorageKey(self, username: str) -> str:
        return 'mfa_' + self.dbAuthenticator().uuid + username  # type: ignore

    def mfaIdentifier(self, username: str) -> str:
        return self.storage.getPickle(self.mfaStorageKey(username)) or ''

    def valuesDict(self) -> gui.ValuesDictType:
        return {
            'host': self._host,
            'port': self._port,
            'ssl': gui.fromBool(self._ssl),
            'username': self._username,
            'password': self._password,
            'timeout': self._timeout,
            'ldapBase': self._ldapBase,
            'userClass': self._userClass,
            'userIdAttr': self._userIdAttr,
            'groupNameAttr': self._groupNameAttr,
            'userNameAttr': self._userNameAttr,
            'altClass': self._altClass,
            'mfaAttr': self._mfaAttr,
            'verifySsl': gui.boolToStr(self._verifySsl),
            'certificate': self._certificate,
        }

    def marshal(self) -> bytes:
        return '\t'.join(
            [
                'v5',
                self._host,
                self._port,
                gui.fromBool(self._ssl),
                self._username,
                self._password,
                self._timeout,
                self._ldapBase,
                self._userClass,
                self._userIdAttr,
                self._groupNameAttr,
                self._userNameAttr,
                self._altClass,
                self._mfaAttr,
                gui.boolToStr(self._verifySsl),
                self._certificate.strip(),
            ]
        ).encode('utf8')

    def unmarshal(self, data: bytes) -> None:
        vals = data.decode('utf8').split('\t')

        self._verifySsl = False # Backward compatibility
        self._mfaAttr = '' # Backward compatibility
        self._certificate = '' # Backward compatibility

        # Common
        logger.debug('Common: %s', vals[1:11])
        (
            self._host,
            self._port,
            ssl,
            self._username,
            self._password,
            self._timeout,
            self._ldapBase,
            self._userClass,
            self._userIdAttr,
            self._groupNameAttr,
        ) = vals[1:11]
        self._ssl = gui.strToBool(ssl)

        if vals[0] == 'v1':
<<<<<<< HEAD
            logger.debug("Data: %s", vals[1:])
            (
                self._host,
                self._port,
                ssl,
                self._username,
                self._password,
                self._timeout,
                self._ldapBase,
                self._userClass,
                self._userIdAttr,
                self._groupNameAttr,
                _regex,
                self._userNameAttr,
            ) = vals[1:]
            self._ssl = gui.toBool(ssl)
=======
            logger.debug("Data: %s", vals[11:])
            _regex, self._userNameAttr = vals[11:]
>>>>>>> f7886abf
            self._groupNameAttr = self._groupNameAttr + '=' + _regex
            self._userNameAttr = '\n'.join(self._userNameAttr.split(','))
        elif vals[0] == 'v2':
            logger.debug("Data v2: %s", vals[1:])
<<<<<<< HEAD
            (
                self._host,
                self._port,
                ssl,
                self._username,
                self._password,
                self._timeout,
                self._ldapBase,
                self._userClass,
                self._userIdAttr,
                self._groupNameAttr,
                self._userNameAttr,
            ) = vals[1:]
            self._ssl = gui.toBool(ssl)
=======
            self._userNameAttr = vals[11]
            self._ssl = gui.strToBool(ssl)
>>>>>>> f7886abf
        elif vals[0] == 'v3':
            logger.debug("Data v3: %s", vals[1:])
            (
                self._userNameAttr,
                self._altClass,
<<<<<<< HEAD
            ) = vals[1:]
            self._ssl = gui.toBool(ssl)
=======
            ) = vals[11:]
>>>>>>> f7886abf
        elif vals[0] == 'v4':
            logger.debug("Data v4: %s", vals[1:])
            (
                self._userNameAttr,
                self._altClass,
                self._mfaAttr,
<<<<<<< HEAD
            ) = vals[1:]
            self._ssl = gui.toBool(ssl)
=======
            ) = vals[11:]
        elif vals[0] == 'v5':
            logger.debug("Data v5: %s", vals[1:])
            (
                self._userNameAttr,
                self._altClass,
                self._mfaAttr,
                verifySsl,
                self._certificate,
            ) = vals[11:]
            self._verifySsl = gui.strToBool(verifySsl)
>>>>>>> f7886abf

    def __connection(self) -> typing.Any:
        """
        Tries to connect to ldap. If username is None, it tries to connect using user provided credentials.
        @return: Connection established
        @raise exception: If connection could not be established
        """
        if self._connection is None: # If connection is not established, try to connect
            self._connection = ldaputil.connection(
                self._username,
                self._password,
                self._host,
                port=int(self._port),
                ssl=self._ssl,
                timeout=int(self._timeout),
                debug=False,
            )

        return self._connection

    def __connectAs(self, username: str, password: str) -> typing.Any:
        return ldaputil.connection(
            username,
            password,
            self._host,
            port=int(self._port),
            ssl=self._ssl,
            timeout=int(self._timeout),
            debug=False,
        )

    def __getUser(self, username: str) -> typing.Optional[ldaputil.LDAPResultType]:
        """
        Searchs for the username and returns its LDAP entry
        @param username: username to search, using user provided parameters at configuration to map search entries.
        @return: None if username is not found, an dictionary of LDAP entry attributes if found.
        @note: Active directory users contains the groups it belongs to in "memberOf" attribute
        """
        attributes = (
            [self._userIdAttr]
            + self.__getAttrsFromField(self._userNameAttr)
            + self.__getAttrsFromField(self._groupNameAttr)
        )
        if self._mfaAttr:
            attributes = attributes + self.__getAttrsFromField(self._mfaAttr)

        user = ldaputil.getFirst(
            con=self.__connection(),
            base=self._ldapBase,
            objectClass=self._userClass,
            field=self._userIdAttr,
            value=username,
            attributes=attributes,
            sizeLimit=LDAP_RESULT_LIMIT,
        )

        # If user attributes is split, that is, it has more than one "ldap entry", get a second entry filtering by a new attribute
        # and add result attributes to "main" search.
        # For example, you can have authentication in an "user" object class and attributes in an "user_attributes" object class.
        # Note: This is very rare situation, but it ocurrs :)
        if user and self._altClass:
            for usr in ldaputil.getAsDict(
                con=self.__connection(),
                base=self._ldapBase,
                ldapFilter='(&(objectClass={})({}={}))'.format(
                    self._altClass, self._userIdAttr, ldaputil.escape(username)
                ),
                attrList=attributes,
                sizeLimit=LDAP_RESULT_LIMIT,
            ):
                for attr in self.__getAttrsFromField(self._groupNameAttr):
                    v = usr.get(attr)
                    if not v:
                        continue
                    kl = attr.lower()
                    # If already exists the field, check if it is a list to add new elements...
                    if kl in usr:
                        # Convert existing to list, so we can add a new value
                        if not isinstance(user[kl], (list, tuple)):
                            user[kl] = [user[kl]]

                        # Convert values to list, if not list
                        if not isinstance(v, (list, tuple)):
                            v = [v]

                        # Now append to existing values
                        for x in v:
                            user[kl].append(x)
                    else:
                        user[kl] = v

        return user

    def __getGroups(self, user: ldaputil.LDAPResultType):
        grps = self.__processField(self._groupNameAttr, user)
        if extra:
            grps += extra.getGroups(self, user)
        return grps

    def __getUserRealName(self, user: ldaputil.LDAPResultType):
        return ' '.join(self.__processField(self._userNameAttr, user))

    def authenticate(
        self,
        username: str,
        credentials: str,
        groupsManager: 'auths.GroupsManager',
        request: 'ExtendedHttpRequest',
    ) -> auths.AuthenticationResult:
        """
        Must authenticate the user.
        We can have to different situations here:
           1.- The authenticator is external source, what means that users may be unknown to system before callig this
           2.- The authenticator isn't external source, what means that users have been manually added to system and are known before this call
        We receive the username, the credentials used (normally password, but can be a public key or something related to pk) and a group manager.
        The group manager is responsible for letting know the authenticator which groups we currently has active.
        @see: uds.core.auths.groups_manager
        """
        try:
            # Locate the user at LDAP
            usr = self.__getUser(username)

            if usr is None:
                authLogLogin(
                    request, self.dbAuthenticator(), username, 'Invalid user'
                )
                return auths.FAILED_AUTH

            try:
                # Let's see first if it credentials are fine
                self.__connectAs(
                    usr['dn'], credentials
                )  # Will raise an exception if it can't connect
            except:
                authLogLogin(
                    request, self.dbAuthenticator(), username, 'Invalid password'
                )
                return auths.FAILED_AUTH

            # store the user mfa attribute if it is set
            if self._mfaAttr:
                self.storage.putPickle(
                    self.mfaStorageKey(username),
                    usr[self._mfaAttr][0],
                )

            groupsManager.validate(self.__getGroups(usr))

            return auths.SUCCESS_AUTH

        except Exception:
            return auths.FAILED_AUTH

    def createUser(self, usrData: typing.Dict[str, str]) -> None:
        """
        We must override this method in authenticators not based on external sources (i.e. database users, text file users, etc..)
        External sources already has the user  cause they are managed externally, so, it can at most test if the users exists on external source
        before accepting it.
        Groups are only used in case of internal users (non external sources) that must know to witch groups this user belongs to
        @param usrData: Contains data received from user directly, that is, a dictionary with at least: name, real_name, comments, state & password
        @return:  Raises an exception (AuthException) it things didn't went fine
        """
        res = self.__getUser(usrData['name'])
        if res is None:
            raise auths.exceptions.AuthenticatorException(_('Username not found'))
        # Fills back realName field
        usrData['real_name'] = self.__getUserRealName(res)

    def getRealName(self, username: str) -> str:
        """
        Tries to get the real name of an user
        """
        res = self.__getUser(username)
        if res is None:
            return username
        return self.__getUserRealName(res)

    def modifyUser(self, usrData: typing.Dict[str, str]) -> None:
        """
        We must override this method in authenticators not based on external sources (i.e. database users, text file users, etc..)
        Modify user has no reason on external sources, so it will never be used (probably)
        Groups are only used in case of internal users (non external sources) that must know to witch groups this user belongs to
        @param usrData: Contains data received from user directly, that is, a dictionary with at least: name, realName, comments, state & password
        @return:  Raises an exception it things doesn't go fine
        """
        return self.createUser(usrData)

    def getGroups(self, username: str, groupsManager: 'auths.GroupsManager'):
        """
        Looks for the real groups to which the specified user belongs
        Updates groups manager with valid groups
        Remember to override it in derived authentication if needed (external auths will need this, for internal authenticators this is never used)
        """
        user = self.__getUser(username)
        if user is None:
            raise auths.exceptions.AuthenticatorException(_('Username not found'))
        groups = self.__getGroups(user)
        groupsManager.validate(groups)

    def searchUsers(self, pattern: str) -> typing.Iterable[typing.Dict[str, str]]:
        try:
            res = []
            for r in ldaputil.getAsDict(
                con=self.__connection(),
                base=self._ldapBase,
                ldapFilter='(&(&(objectClass={})({}={}*)))'.format(
                    self._userClass, self._userIdAttr, ldaputil.escape(pattern)
                ),
                attrList=None,  # All attrs
                sizeLimit=LDAP_RESULT_LIMIT,
            ):
                logger.debug('Result: %s', r)
                res.append(
                    {
                        'id': r.get(self._userIdAttr.lower(), '')[0],
                        'name': self.__getUserRealName(r),
                    }
                )
            logger.debug(res)
            return res
        except Exception:
            logger.exception("Exception: ")
            raise auths.exceptions.AuthenticatorException(
                _('Too many results, be more specific')
            )

    @staticmethod
    def test(env, data):
        try:
            auth = RegexLdap(None, env, data)  # type: ignore  # Regexldap does not use "dbAuth", so it's safe...
            return auth.testConnection()
        except Exception as e:
            logger.error(
                'Exception found testing Simple LDAP auth %s: %s', e.__class__, e
            )
            return [False, "Error testing connection"]

    def testConnection(self):
        try:
            con = self.__connection()
        except Exception as e:
            return [False, str(e)]

        try:
            con.search_s(base=self._ldapBase, scope=ldap.SCOPE_BASE)  # type: ignore   # ldap.SCOPE_* not resolved due to dynamic creation?
        except Exception:
            return [False, _('Ldap search base is incorrect')]

        try:
            if (
                len(
                    con.search_ext_s(
                        base=self._ldapBase,
                        scope=ldap.SCOPE_SUBTREE,  # type: ignore   # ldap.SCOPE_* not resolved due to dynamic creation?
                        filterstr='(objectClass=%s)' % self._userClass,
                        sizelimit=1,
                    )
                )
                == 1
            ):
                raise Exception()
            return [
                False,
                _(
                    'Ldap user class seems to be incorrect (no user found by that class)'
                ),
            ]
        except Exception:  # nosec: Control flow
            # If found 1 or more, all right
            pass

        # Now test objectclass and attribute of users
        try:
            if (
                len(
                    con.search_ext_s(
                        base=self._ldapBase,
                        scope=ldap.SCOPE_SUBTREE,  # type: ignore   # ldap.SCOPE_* not resolved due to dynamic creation?
                        filterstr='(&(objectClass=%s)(%s=*))'
                        % (self._userClass, self._userIdAttr),
                        sizelimit=1,
                    )
                )
                == 1
            ):
                raise Exception()
            return [
                False,
                _(
                    'Ldap user id attr is probably wrong (can\'t find any user with both conditions)'
                ),
            ]
        except Exception:  # nosec: Control flow
            # If found 1 or more, all right
            pass

        for grpNameAttr in self._groupNameAttr.split('\n'):
            vals = grpNameAttr.split('=')[0]
            if vals == 'dn':
                continue
            try:
                if (
                    len(
                        con.search_ext_s(
                            base=self._ldapBase,
                            scope=ldap.SCOPE_SUBTREE,  # type: ignore   # ldap.SCOPE_* not resolved due to dynamic creation?
                            filterstr='(%s=*)' % vals,
                            sizelimit=1,
                        )
                    )
                    == 1
                ):
                    continue
            except Exception:  # nosec: Control flow
                continue
            return [
                False,
                _(
                    'Ldap group id attribute seems to be incorrect (no group found by that attribute)'
                ),
            ]

        # Now try to test regular expression to see if it matches anything (
        try:
            # Check the existence of at least a () grouping
            # Check validity of regular expression (try to compile it)
            # this only right now
            pass
        except Exception:  # nosec: Control flow
            pass

        return [
            True,
            _("Connection params seem correct, test was succesfully executed"),
        ]

    def __str__(self):
        return "Ldap Auth: {}:{}@{}:{}, base = {}, userClass = {}, userIdAttr = {}, groupNameAttr = {}, userName attr = {}, altClass={}".format(
            self._username,
            self._password,
            self._host,
            self._port,
            self._ldapBase,
            self._userClass,
            self._userIdAttr,
            self._groupNameAttr,
            self._userNameAttr,
            self._altClass,
        )<|MERGE_RESOLUTION|>--- conflicted
+++ resolved
@@ -105,11 +105,10 @@
         length=3,
         label=_('Timeout'),
         defvalue='10',
-        order=10,
+        order=6,
         tooltip=_('Timeout in seconds of connection to LDAP'),
         required=True,
         minValue=1,
-        tab=gui.ADVANCED_TAB,
     )
     verifySsl = gui.CheckBoxField(
         label=_('Verify SSL'),
@@ -118,7 +117,7 @@
         tooltip=_(
             'If checked, SSL verification will be enforced. If not, SSL verification will be disabled'
         ),
-        tab=gui.ADVANCED_TAB,
+        tab=gui.Tab.ADVANCED,
     )
     certificate = gui.TextField(
         length=8192,
@@ -127,7 +126,7 @@
         order=12,
         tooltip=_('Certificate to use for SSL verification'),
         required=False,
-        tab=gui.ADVANCED_TAB,
+        tab=gui.Tab.ADVANCED,
     )
     ldapBase = gui.TextField(
         length=64,
@@ -236,11 +235,7 @@
     _verifySsl: bool = True
     _certificate: str = ''
 
-<<<<<<< HEAD
     def initialize(self, values: typing.Optional[typing.Dict[str, typing.Any]]) -> None:
-=======
-    def initialize(self, values: typing.Optional[typing.Dict[str, str]]) -> None:
->>>>>>> f7886abf
         if values:
             self.__validateField(values['userNameAttr'], str(self.userNameAttr.label))
             self.__validateField(values['userIdAttr'], str(self.userIdAttr.label))
@@ -262,7 +257,6 @@
             self._mfaAttr = values['mfaAttr']
             self._verifySsl = gui.strToBool(values['verifySsl'])
             self._certificate = values['certificate']
-
 
     def __validateField(self, field: str, fieldLabel: str) -> None:
         """
@@ -329,7 +323,7 @@
         return res
 
     def mfaStorageKey(self, username: str) -> str:
-        return 'mfa_' + self.dbAuthenticator().uuid + username  # type: ignore
+        return 'mfa_' + self.dbAuthenticator().uuid + username
 
     def mfaIdentifier(self, username: str) -> str:
         return self.storage.getPickle(self.mfaStorageKey(username)) or ''
@@ -349,14 +343,12 @@
             'userNameAttr': self._userNameAttr,
             'altClass': self._altClass,
             'mfaAttr': self._mfaAttr,
-            'verifySsl': gui.boolToStr(self._verifySsl),
-            'certificate': self._certificate,
         }
 
     def marshal(self) -> bytes:
         return '\t'.join(
             [
-                'v5',
+                'v4',
                 self._host,
                 self._port,
                 gui.fromBool(self._ssl),
@@ -370,7 +362,7 @@
                 self._userNameAttr,
                 self._altClass,
                 self._mfaAttr,
-                gui.boolToStr(self._verifySsl),
+                gui.fromBool(self._verifySsl),
                 self._certificate.strip(),
             ]
         ).encode('utf8')
@@ -399,71 +391,26 @@
         self._ssl = gui.strToBool(ssl)
 
         if vals[0] == 'v1':
-<<<<<<< HEAD
-            logger.debug("Data: %s", vals[1:])
-            (
-                self._host,
-                self._port,
-                ssl,
-                self._username,
-                self._password,
-                self._timeout,
-                self._ldapBase,
-                self._userClass,
-                self._userIdAttr,
-                self._groupNameAttr,
-                _regex,
-                self._userNameAttr,
-            ) = vals[1:]
-            self._ssl = gui.toBool(ssl)
-=======
             logger.debug("Data: %s", vals[11:])
             _regex, self._userNameAttr = vals[11:]
->>>>>>> f7886abf
             self._groupNameAttr = self._groupNameAttr + '=' + _regex
             self._userNameAttr = '\n'.join(self._userNameAttr.split(','))
         elif vals[0] == 'v2':
             logger.debug("Data v2: %s", vals[1:])
-<<<<<<< HEAD
-            (
-                self._host,
-                self._port,
-                ssl,
-                self._username,
-                self._password,
-                self._timeout,
-                self._ldapBase,
-                self._userClass,
-                self._userIdAttr,
-                self._groupNameAttr,
-                self._userNameAttr,
-            ) = vals[1:]
+            self._userNameAttr = vals[11]
             self._ssl = gui.toBool(ssl)
-=======
-            self._userNameAttr = vals[11]
-            self._ssl = gui.strToBool(ssl)
->>>>>>> f7886abf
         elif vals[0] == 'v3':
             logger.debug("Data v3: %s", vals[1:])
             (
                 self._userNameAttr,
                 self._altClass,
-<<<<<<< HEAD
-            ) = vals[1:]
-            self._ssl = gui.toBool(ssl)
-=======
             ) = vals[11:]
->>>>>>> f7886abf
         elif vals[0] == 'v4':
             logger.debug("Data v4: %s", vals[1:])
             (
                 self._userNameAttr,
                 self._altClass,
                 self._mfaAttr,
-<<<<<<< HEAD
-            ) = vals[1:]
-            self._ssl = gui.toBool(ssl)
-=======
             ) = vals[11:]
         elif vals[0] == 'v5':
             logger.debug("Data v5: %s", vals[1:])
@@ -475,7 +422,6 @@
                 self._certificate,
             ) = vals[11:]
             self._verifySsl = gui.strToBool(verifySsl)
->>>>>>> f7886abf
 
     def __connection(self) -> typing.Any:
         """
