# -*- coding: utf-8 -*-

#
# Copyright (c) 2012-2021 Virtual Cable S.L.U.
# All rights reserved.
#
# Redistribution and use in source and binary forms, with or without modification,
# are permitted provided that the following conditions are met:
#
#    * Redistributions of source code must retain the above copyright notice,
#      this list of conditions and the following disclaimer.
#    * Redistributions in binary form must reproduce the above copyright notice,
#      this list of conditions and the following disclaimer in the documentation
#      and/or other materials provided with the distribution.
#    * Neither the name of Virtual Cable S.L.U. nor the names of its contributors
#      may be used to endorse or promote products derived from this software
#      without specific prior written permission.
#
# THIS SOFTWARE IS PROVIDED BY THE COPYRIGHT HOLDERS AND CONTRIBUTORS "AS IS"
# AND ANY EXPRESS OR IMPLIED WARRANTIES, INCLUDING, BUT NOT LIMITED TO, THE
# IMPLIED WARRANTIES OF MERCHANTABILITY AND FITNESS FOR A PARTICULAR PURPOSE ARE
# DISCLAIMED. IN NO EVENT SHALL THE COPYRIGHT HOLDER OR CONTRIBUTORS BE LIABLE
# FOR ANY DIRECT, INDIRECT, INCIDENTAL, SPECIAL, EXEMPLARY, OR CONSEQUENTIAL
# DAMAGES (INCLUDING, BUT NOT LIMITED TO, PROCUREMENT OF SUBSTITUTE GOODS OR
# SERVICES; LOSS OF USE, DATA, OR PROFITS; OR BUSINESS INTERRUPTION) HOWEVER
# CAUSED AND ON ANY THEORY OF LIABILITY, WHETHER IN CONTRACT, STRICT LIABILITY,
# OR TORT (INCLUDING NEGLIGENCE OR OTHERWISE) ARISING IN ANY WAY OUT OF THE USE
# OF THIS SOFTWARE, EVEN IF ADVISED OF THE POSSIBILITY OF SUCH DAMAGE.

'''
@author: Adolfo Gómez, dkmaster at dkmon dot com
'''
import logging
import typing

import ldap.filter
import ldap

from django.utils.translation import gettext_noop as _

from uds.core.ui import gui
from uds.core import auths
from uds.core.util import ldaputil
from uds.core.auths.auth import authLogLogin

# Not imported at runtime, just for type checking
if typing.TYPE_CHECKING:
    from uds.core.util.request import ExtendedHttpRequest

logger = logging.getLogger(__name__)

LDAP_RESULT_LIMIT = 100


class SimpleLDAPAuthenticator(auths.Authenticator):

    host = gui.TextField(
        length=64,
        label=_('Host'),
        order=1,
        tooltip=_('Ldap Server IP or Hostname'),
        required=True,
    )
    port = gui.NumericField(
        length=5,
        label=_('Port'),
        defvalue='389',
        order=2,
        tooltip=_('Ldap port (usually 389 for non ssl and 636 for ssl)'),
        required=True,
    )
    ssl = gui.CheckBoxField(
        label=_('Use SSL'),
        order=3,
        tooltip=_(
            'If checked, the connection will be ssl, using port 636 instead of 389'
        ),
    )
    username = gui.TextField(
        length=64,
        label=_('Ldap User'),
        order=4,
        tooltip=_('Username with read privileges on the base selected'),
        required=True,
        tab=gui.Tab.CREDENTIALS,
    )
    password = gui.PasswordField(
        lenth=32,
        label=_('Password'),
        order=5,
        tooltip=_('Password of the ldap user'),
        required=True,
        tab=gui.Tab.CREDENTIALS,
    )
    timeout = gui.NumericField(
        length=3,
        label=_('Timeout'),
        defvalue='10',
        order=10,
        tooltip=_('Timeout in seconds of connection to LDAP'),
        required=True,
        minValue=1,
        tab=gui.ADVANCED_TAB,
    )
    verifySsl = gui.CheckBoxField(
        label=_('Verify SSL'),
        defvalue=True,
        order=11,
        tooltip=_(
            'If checked, SSL verification will be enforced. If not, SSL verification will be disabled'
        ),
        tab=gui.ADVANCED_TAB,
    )
    certificate = gui.TextField(
        length=8192,
        multiline=4,
        label=_('Certificate'),
        order=12,
        tooltip=_('Certificate to use for SSL verification'),
        required=False,
        tab=gui.ADVANCED_TAB,
    )

    ldapBase = gui.TextField(
        length=64,
        label=_('Base'),
        order=30,
        tooltip=_('Common search base (used for "users" and "groups")'),
        required=True,
        tab=_('Ldap info'),
    )
    userClass = gui.TextField(
        length=64,
        label=_('User class'),
        defvalue='posixAccount',
        order=31,
        tooltip=_('Class for LDAP users (normally posixAccount)'),
        required=True,
        tab=_('Ldap info'),
    )
    userIdAttr = gui.TextField(
        length=64,
        label=_('User Id Attr'),
        defvalue='uid',
        order=32,
        tooltip=_('Attribute that contains the user id'),
        required=True,
        tab=_('Ldap info'),
    )
    userNameAttr = gui.TextField(
        length=64,
        label=_('User Name Attr'),
        defvalue='uid',
        order=33,
        tooltip=_(
            'Attributes that contains the user name (list of comma separated values)'
        ),
        required=True,
        tab=_('Ldap info'),
    )
    groupClass = gui.TextField(
        length=64,
        label=_('Group class'),
        defvalue='posixGroup',
        order=34,
        tooltip=_('Class for LDAP groups (normally poxisGroup)'),
        required=True,
        tab=_('Ldap info'),
    )
    groupIdAttr = gui.TextField(
        length=64,
        label=_('Group Id Attr'),
        defvalue='cn',
        order=35,
        tooltip=_('Attribute that contains the group id'),
        required=True,
        tab=_('Ldap info'),
    )
    memberAttr = gui.TextField(
        length=64,
        label=_('Group membership attr'),
        defvalue='memberUid',
        order=36,
        tooltip=_('Attribute of the group that contains the users belonging to it'),
        required=True,
        tab=_('Ldap info'),
    )
    mfaAttr = gui.TextField(
        length=2048,
        multiline=2,
        label=_('MFA attribute'),
        order=13,
        tooltip=_('Attribute from where to extract the MFA code'),
        required=False,
        tab=gui.MFA_TAB,
    )


    typeName = _('SimpleLDAP (DEPRECATED)')
    typeType = 'SimpleLdapAuthenticator'
    typeDescription = _('Simple LDAP authenticator (DEPRECATED)')
    iconFile = 'auth.png'

    # If it has and external source where to get "new" users (groups must be declared inside UDS)
    isExternalSource = True
    # If we need to enter the password for this user
    needsPassword = False
    # Label for username field
    userNameLabel = _('Username')
    # Label for group field
    groupNameLabel = _("Group")
    # Label for password field
    passwordLabel = _("Password")

    _connection: typing.Any = None
    _host: str = ''
    _port: str = ''
    _ssl: bool = False
    _username: str = ''
    _password: str = ''
    _timeout: str = ''
    _ldapBase: str = ''
    _userClass: str = ''
    _groupClass: str = ''
    _userIdAttr: str = ''
    _groupIdAttr: str = ''
    _memberAttr: str = ''
    _userNameAttr: str = ''
    _mfaAttr: str = ''
    _verifySsl: bool = True
    _certificate: str = ''


    def initialize(self, values: typing.Optional[typing.Dict[str, typing.Any]]) -> None:
        if values:
            self._host = values['host']
            self._port = values['port']
            self._ssl = gui.toBool(values['ssl'])
            self._username = values['username']
            self._password = values['password']
            self._timeout = values['timeout']
            self._ldapBase = values['ldapBase']
            self._userClass = values['userClass']
            self._groupClass = values['groupClass']
            self._userIdAttr = values['userIdAttr']
            self._groupIdAttr = values['groupIdAttr']
            self._memberAttr = values['memberAttr']
            self._userNameAttr = values['userNameAttr'].replace(
                ' ', ''
            )  # Removes white spaces
            self._mfaAttr = values['mfaAttr']
            self._verifySsl = gui.strToBool(values['verifySsl'])
            self._certificate = values['certificate']

    def valuesDict(self) -> gui.ValuesDictType:
        return {
            'host': self._host,
            'port': self._port,
            'ssl': gui.fromBool(self._ssl),
            'username': self._username,
            'password': self._password,
            'timeout': self._timeout,
            'ldapBase': self._ldapBase,
            'userClass': self._userClass,
            'groupClass': self._groupClass,
            'userIdAttr': self._userIdAttr,
            'groupIdAttr': self._groupIdAttr,
            'memberAttr': self._memberAttr,
            'userNameAttr': self._userNameAttr,
            'mfaAttr': self._mfaAttr,
            'verifySsl': gui.boolToStr(self._verifySsl),
            'certificate': self._certificate,
        }

    def marshal(self) -> bytes:
        return '\t'.join(
            [
                'v2',
                self._host,
                self._port,
                gui.fromBool(self._ssl),
                self._username,
                self._password,
                self._timeout,
                self._ldapBase,
                self._userClass,
                self._groupClass,
                self._userIdAttr,
                self._groupIdAttr,
                self._memberAttr,
                self._userNameAttr,
                self._mfaAttr,
                gui.boolToStr(self._verifySsl),
                self._certificate.strip(),
            ]
        ).encode('utf8')

    def unmarshal(self, data: bytes):
        vals = data.decode('utf8').split('\t')
        self._verifySsl = False  # Backward compatibility
        self._mfaAttr = ''  # Backward compatibility
        self._certificate = ''  # Backward compatibility

        logger.debug("Data: %s", vals[1:])
        (
            self._host,
            self._port,
            ssl,
            self._username,
            self._password,
            self._timeout,
            self._ldapBase,
            self._userClass,
            self._groupClass,
            self._userIdAttr,
            self._groupIdAttr,
            self._memberAttr,
            self._userNameAttr,
        ) = vals[1:14]
        self._ssl = gui.strToBool(ssl)

        if vals[0]  == 'v2':
            (
<<<<<<< HEAD
                self._host,
                self._port,
                ssl,
                self._username,
                self._password,
                self._timeout,
                self._ldapBase,
                self._userClass,
                self._groupClass,
                self._userIdAttr,
                self._groupIdAttr,
                self._memberAttr,
                self._userNameAttr,
            ) = vals[1:]
            self._ssl = gui.toBool(ssl)
=======
                self._mfaAttr,
                verifySsl,
                self._certificate
            ) = vals[14:17]
            self._verifySsl = gui.strToBool(verifySsl)

    def mfaStorageKey(self, username: str) -> str:
        return 'mfa_' + str(self.dbAuthenticator().uuid) + username

    def mfaIdentifier(self, username: str) -> str:
        return self.storage.getPickle(self.mfaStorageKey(username)) or ''
>>>>>>> f7886abf

    def __connection(
        self
    ):
        """
        Tries to connect to ldap. If username is None, it tries to connect using user provided credentials.
        @return: Connection established
        @raise exception: If connection could not be established
        """
        if self._connection is None:  # We are not connected
            self._connection = ldaputil.connection(
                self._username,
                self._password,
                self._host,
                port=int(self._port),
                ssl=self._ssl,
                timeout=int(self._timeout),
                debug=False,
                verify_ssl=self._verifySsl,
                certificate=self._certificate,
            )

        return self._connection

    def __connectAs(self, username: str, password: str) -> typing.Any:
        return ldaputil.connection(
            username,
            password,
            self._host,
            port=int(self._port),
            ssl=self._ssl,
            timeout=int(self._timeout),
            debug=False,
            verify_ssl=self._verifySsl,
            certificate=self._certificate,
        )

    def __getUser(self, username: str) -> typing.Optional[ldaputil.LDAPResultType]:
        """
        Searchs for the username and returns its LDAP entry
        @param username: username to search, using user provided parameters at configuration to map search entries.
        @return: None if username is not found, an dictionary of LDAP entry attributes if found.
        @note: Active directory users contains the groups it belongs to in "memberOf" attribute
        """
        attributes = [i for i in self._userNameAttr.split(',') + [self._userIdAttr]]
        if self._mfaAttr:
            attributes = attributes + [self._mfaAttr]

        return ldaputil.getFirst(
            con=self.__connection(),
            base=self._ldapBase,
            objectClass=self._userClass,
            field=self._userIdAttr,
            value=username,
            attributes=attributes,
            sizeLimit=LDAP_RESULT_LIMIT,
        )

    def __getGroup(self, groupName: str) -> typing.Optional[ldaputil.LDAPResultType]:
        """
        Searchs for the groupName and returns its LDAP entry
        @param groupName: group name to search, using user provided parameters at configuration to map search entries.
        @return: None if group name is not found, an dictionary of LDAP entry attributes if found.
        """
        return ldaputil.getFirst(
            con=self.__connection(),
            base=self._ldapBase,
            objectClass=self._groupClass,
            field=self._groupIdAttr,
            value=groupName,
            attributes=[self._memberAttr],
            sizeLimit=LDAP_RESULT_LIMIT,
        )

    def __getGroups(self, user: ldaputil.LDAPResultType):
        try:
            groups: typing.List[str] = []

            filter_ = '(&(objectClass=%s)(|(%s=%s)(%s=%s)))' % (
                self._groupClass,
                self._memberAttr,
                user['_id'],
                self._memberAttr,
                user['dn'],
            )
            for d in ldaputil.getAsDict(
                con=self.__connection(),
                base=self._ldapBase,
                ldapFilter=filter_,
                attrList=[self._groupIdAttr],
                sizeLimit=10 * LDAP_RESULT_LIMIT,
            ):
                if self._groupIdAttr in d:
                    for k in d[self._groupIdAttr]:
                        groups.append(k)

            logger.debug('Groups: %s', groups)
            return groups

        except Exception:
            logger.exception('Exception at __getGroups')
            return []

    def __getUserRealName(self, usr: ldaputil.LDAPResultType) -> str:
        '''
        Tries to extract the real name for this user. Will return all atttributes (joint)
        specified in _userNameAttr (comma separated).
        '''
        return ' '.join(
            [
                ' '.join((str(k) for k in usr.get(id_, '')))
                if isinstance(usr.get(id_), list)
                else str(usr.get(id_, ''))
                for id_ in self._userNameAttr.split(',')
            ]
        ).strip()

    def authenticate(
        self, username: str, credentials: str, groupsManager: 'auths.GroupsManager', request: 'ExtendedHttpRequest'
    ) -> auths.AuthenticationResult:
        '''
        Must authenticate the user.
        We can have to different situations here:
           1.- The authenticator is external source, what means that users may be unknown to system before callig this
           2.- The authenticator isn't external source, what means that users have been manually added to system and are known before this call
        We receive the username, the credentials used (normally password, but can be a public key or something related to pk) and a group manager.
        The group manager is responsible for letting know the authenticator which groups we currently has active.
        @see: uds.core.auths.groups_manager
        '''
        try:
            # Locate the user at LDAP
            user = self.__getUser(username)

            if user is None:
                authLogLogin(
                    request, self.dbAuthenticator(), username, 'Invalid user'
                )
                return auths.FAILED_AUTH

            try:
                # Let's see first if it credentials are fine
                self.__connectAs(
                    user['dn'], credentials
                )  # Will raise an exception if it can't connect
            except:
                authLogLogin(
                    request, self.dbAuthenticator(), username, 'Invalid password'
                )
                return auths.FAILED_AUTH

            # store the user mfa attribute if it is set
            if self._mfaAttr:
                self.storage.putPickle(
                    self.mfaStorageKey(username),
                    user[self._mfaAttr][0],
                )

            groupsManager.validate(self.__getGroups(user))

            return auths.SUCCESS_AUTH

        except Exception:
            return auths.FAILED_AUTH

    def createUser(self, usrData: typing.Dict[str, str]) -> None:
        '''
        Groups are only used in case of internal users (non external sources) that must know to witch groups this user belongs to
        @param usrData: Contains data received from user directly, that is, a dictionary with at least: name, realName, comments, state & password
        @return:  Raises an exception (AuthException) it things didn't went fine
        '''
        res = self.__getUser(usrData['name'])
        if res is None:
            raise auths.exceptions.AuthenticatorException(_('Username not found'))
        # Fills back realName field
        usrData['real_name'] = self.__getUserRealName(res)

    def getRealName(self, username: str) -> str:
        '''
        Tries to get the real name of an user
        '''
        res = self.__getUser(username)
        if res is None:
            return username
        return self.__getUserRealName(res)

    def modifyUser(self, usrData: typing.Dict[str, str]) -> None:
        '''
        We must override this method in authenticators not based on external sources (i.e. database users, text file users, etc..)
        Modify user has no reason on external sources, so it will never be used (probably)
        Groups are only used in case of internal users (non external sources) that must know to witch groups this user belongs to
        @param usrData: Contains data received from user directly, that is, a dictionary with at least: name, realName, comments, state & password
        @return:  Raises an exception it things don't goes fine
        '''
        return self.createUser(usrData)

    def createGroup(self, groupData: typing.Dict[str, str]) -> None:
        '''
        We must override this method in authenticators not based on external sources (i.e. database users, text file users, etc..)
        External sources already has its own groups and, at most, it can check if it exists on external source before accepting it
        Groups are only used in case of internal users (non external sources) that must know to witch groups this user belongs to
        @params groupData: a dict that has, at least, name, comments and active
        @return:  Raises an exception it things don't goes fine
        '''
        res = self.__getGroup(groupData['name'])
        if res is None:
            raise auths.exceptions.AuthenticatorException(_('Group not found'))

    def getGroups(self, username: str, groupsManager: 'auths.GroupsManager'):
        '''
        Looks for the real groups to which the specified user belongs
        Updates groups manager with valid groups
        Remember to override it in derived authentication if needed (external auths will need this, for internal authenticators this is never used)
        '''
        user = self.__getUser(username)
        if user is None:
            raise auths.exceptions.AuthenticatorException(_('Username not found'))
        groupsManager.validate(self.__getGroups(user))

    def searchUsers(self, pattern: str) -> typing.Iterable[typing.Dict[str, str]]:
        try:
            res = []
            for r in ldaputil.getAsDict(
                con=self.__connection(),
                base=self._ldapBase,
                ldapFilter='(&(objectClass=%s)(%s=%s*))'
                % (self._userClass, self._userIdAttr, pattern),
                attrList=[self._userIdAttr, self._userNameAttr],
                sizeLimit=LDAP_RESULT_LIMIT,
            ):
                res.append(
                    {
                        'id': r[self._userIdAttr][0],  # Ignore @...
                        'name': self.__getUserRealName(r),
                    }
                )

            return res
        except Exception:
            logger.exception("Exception: ")
            raise auths.exceptions.AuthenticatorException(
                _('Too many results, be more specific')
            )

    def searchGroups(self, pattern: str) -> typing.Iterable[typing.Dict[str, str]]:
        try:
            res = []
            for r in ldaputil.getAsDict(
                con=self.__connection(),
                base=self._ldapBase,
                ldapFilter='(&(objectClass=%s)(%s=%s*))'
                % (self._groupClass, self._groupIdAttr, pattern),
                attrList=[self._groupIdAttr, 'memberOf', 'description'],
                sizeLimit=LDAP_RESULT_LIMIT,
            ):
                res.append({'id': r[self._groupIdAttr][0], 'name': r['description'][0]})

            return res
        except Exception:
            logger.exception("Exception: ")
            raise auths.exceptions.AuthenticatorException(
                _('Too many results, be more specific')
            )

    @staticmethod
    def test(env, data) -> typing.List[typing.Any]:
        try:
            auth = SimpleLDAPAuthenticator(None, env, data)  # type: ignore
            return auth.testConnection()
        except Exception as e:
            logger.error("Exception found testing Simple LDAP auth: %s", e)
            return [False, "Error testing connection"]

    def testConnection(
        self,
    ) -> typing.List[
        typing.Any
    ]:  # pylint: disable=too-many-return-statements,too-many-branches
        try:
            con = self.__connection()
        except Exception as e:
            return [False, str(e)]

        try:
            con.search_s(base=self._ldapBase, scope=ldap.SCOPE_BASE)  # type: ignore  # SCOPE.. exists on LDAP after load
        except Exception:
            return [False, _('Ldap search base is incorrect')]

        try:
            if len(con.search_ext_s(base=self._ldapBase, scope=ldap.SCOPE_SUBTREE, filterstr='(objectClass=%s)' % self._userClass, sizelimit=1)) == 1:  # type: ignore  # SCOPE.. exists on LDAP after load
                raise Exception()
            return [
                False,
                _(
                    'Ldap user class seems to be incorrect (no user found by that class)'
                ),
            ]
        except Exception as e:  # nosec: Flow control
            # If found 1 or more, all right
            pass

        try:
            if (
                len(
                    con.search_ext_s(
                        base=self._ldapBase,
                        scope=ldap.SCOPE_SUBTREE,  # type: ignore  # SCOPE.. exists on LDAP after load
                        filterstr='(objectClass=%s)' % self._groupClass,
                        sizelimit=1,
                    )
                )
                == 1
            ):
                raise Exception()
            return [
                False,
                _(
                    'Ldap group class seems to be incorrect (no group found by that class)'
                ),
            ]
        except Exception as e:  # nosec: Flow control
            # If found 1 or more, all right
            pass

        try:
            if (
                len(
                    con.search_ext_s(
                        base=self._ldapBase,
                        scope=ldap.SCOPE_SUBTREE,  # type: ignore  # SCOPE.. exists on LDAP after load
                        filterstr='(%s=*)' % self._userIdAttr,
                        sizelimit=1,
                    )
                )
                == 1
            ):
                raise Exception()
            return [
                False,
                _(
                    'Ldap user id attribute seems to be incorrect (no user found by that attribute)'
                ),
            ]
        except Exception as e:  # nosec: Flow control
            # If found 1 or more, all right
            pass

        try:
            if (
                len(
                    con.search_ext_s(
                        base=self._ldapBase,
                        scope=ldap.SCOPE_SUBTREE,  # type: ignore  # SCOPE.. exists on LDAP after load
                        filterstr='(%s=*)' % self._groupIdAttr,
                        sizelimit=1,
                    )
                )
                == 1
            ):
                raise Exception()
            return [
                False,
                _(
                    'Ldap group id attribute seems to be incorrect (no group found by that attribute)'
                ),
            ]
        except Exception as e:  # nosec: Flow control
            # If found 1 or more, all right
            pass

        # Now test objectclass and attribute of users
        try:
            if (
                len(
                    con.search_ext_s(
                        base=self._ldapBase,
                        scope=ldap.SCOPE_SUBTREE,  # type: ignore  # SCOPE.. exists on LDAP after load
                        filterstr='(&(objectClass=%s)(%s=*))'
                        % (self._userClass, self._userIdAttr),
                        sizelimit=1,
                    )
                )
                == 1
            ):
                raise Exception()
            return [
                False,
                _(
                    'Ldap user class or user id attr is probably wrong (can\'t find any user with both conditions)'
                ),
            ]
        except Exception as e:  # nosec: Flow control
            # If found 1 or more, all right
            pass

        # And group part, with membership
        try:
            res = con.search_ext_s(
                base=self._ldapBase,
                scope=ldap.SCOPE_SUBTREE,  # type: ignore  # SCOPE.. exists on LDAP after load
                filterstr='(&(objectClass=%s)(%s=*))'
                % (self._groupClass, self._groupIdAttr),
                attrlist=[self._memberAttr],
            )
            if not res:
                raise Exception(
                    _(
                        'Ldap group class or group id attr is probably wrong (can\'t find any group with both conditions)'
                    )
                )
            ok = False
            for r in res:
                if self._memberAttr in r[1]:
                    ok = True
                    break
            if ok is False:
                raise Exception(
                    _('Can\'t locate any group with the membership attribute specified')
                )
        except Exception as e:
            return [False, str(e)]

        return [
            True,
            _("Connection params seem correct, test was succesfully executed"),
        ]

    def __str__(self):
        return "Ldap Auth: {0}:{1}@{2}:{3}, base = {4}, userClass = {5}, groupClass = {6}, userIdAttr = {7}, groupIdAttr = {8}, memberAttr = {9}, userName attr = {10}".format(
            self._username,
            self._password,
            self._host,
            self._port,
            self._ldapBase,
            self._userClass,
            self._groupClass,
            self._userIdAttr,
            self._groupIdAttr,
            self._memberAttr,
            self._userNameAttr,
        )<|MERGE_RESOLUTION|>--- conflicted
+++ resolved
@@ -100,7 +100,7 @@
         tooltip=_('Timeout in seconds of connection to LDAP'),
         required=True,
         minValue=1,
-        tab=gui.ADVANCED_TAB,
+        tab=gui.Tab.ADVANCED,
     )
     verifySsl = gui.CheckBoxField(
         label=_('Verify SSL'),
@@ -109,7 +109,7 @@
         tooltip=_(
             'If checked, SSL verification will be enforced. If not, SSL verification will be disabled'
         ),
-        tab=gui.ADVANCED_TAB,
+        tab=gui.Tab.ADVANCED,
     )
     certificate = gui.TextField(
         length=8192,
@@ -118,7 +118,7 @@
         order=12,
         tooltip=_('Certificate to use for SSL verification'),
         required=False,
-        tab=gui.ADVANCED_TAB,
+        tab=gui.Tab.ADVANCED,
     )
 
     ldapBase = gui.TextField(
@@ -249,7 +249,7 @@
                 ' ', ''
             )  # Removes white spaces
             self._mfaAttr = values['mfaAttr']
-            self._verifySsl = gui.strToBool(values['verifySsl'])
+            self._verifySsl = gui.toBool(values['verifySsl'])
             self._certificate = values['certificate']
 
     def valuesDict(self) -> gui.ValuesDictType:
@@ -268,7 +268,7 @@
             'memberAttr': self._memberAttr,
             'userNameAttr': self._userNameAttr,
             'mfaAttr': self._mfaAttr,
-            'verifySsl': gui.boolToStr(self._verifySsl),
+            'verifySsl': gui.fromBool(self._verifySsl),
             'certificate': self._certificate,
         }
 
@@ -321,23 +321,6 @@
 
         if vals[0]  == 'v2':
             (
-<<<<<<< HEAD
-                self._host,
-                self._port,
-                ssl,
-                self._username,
-                self._password,
-                self._timeout,
-                self._ldapBase,
-                self._userClass,
-                self._groupClass,
-                self._userIdAttr,
-                self._groupIdAttr,
-                self._memberAttr,
-                self._userNameAttr,
-            ) = vals[1:]
-            self._ssl = gui.toBool(ssl)
-=======
                 self._mfaAttr,
                 verifySsl,
                 self._certificate
@@ -349,7 +332,6 @@
 
     def mfaIdentifier(self, username: str) -> str:
         return self.storage.getPickle(self.mfaStorageKey(username)) or ''
->>>>>>> f7886abf
 
     def __connection(
         self
