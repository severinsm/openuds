# -*- coding: utf-8 -*-

#
# Copyright (c) 2012 Virtual Cable S.L.
# All rights reserved.
#
# Redistribution and use in source and binary forms, with or without modification,
# are permitted provided that the following conditions are met:
#
#    * Redistributions of source code must retain the above copyright notice,
#      this list of conditions and the following disclaimer.
#    * Redistributions in binary form must reproduce the above copyright notice,
#      this list of conditions and the following disclaimer in the documentation
#      and/or other materials provided with the distribution.
#    * Neither the name of Virtual Cable S.L. nor the names of its contributors
#      may be used to endorse or promote products derived from this software
#      without specific prior written permission.
#
# THIS SOFTWARE IS PROVIDED BY THE COPYRIGHT HOLDERS AND CONTRIBUTORS "AS IS"
# AND ANY EXPRESS OR IMPLIED WARRANTIES, INCLUDING, BUT NOT LIMITED TO, THE
# IMPLIED WARRANTIES OF MERCHANTABILITY AND FITNESS FOR A PARTICULAR PURPOSE ARE
# DISCLAIMED. IN NO EVENT SHALL THE COPYRIGHT HOLDER OR CONTRIBUTORS BE LIABLE
# FOR ANY DIRECT, INDIRECT, INCIDENTAL, SPECIAL, EXEMPLARY, OR CONSEQUENTIAL
# DAMAGES (INCLUDING, BUT NOT LIMITED TO, PROCUREMENT OF SUBSTITUTE GOODS OR
# SERVICES; LOSS OF USE, DATA, OR PROFITS; OR BUSINESS INTERRUPTION) HOWEVER
# CAUSED AND ON ANY THEORY OF LIABILITY, WHETHER IN CONTRACT, STRICT LIABILITY,
# OR TORT (INCLUDING NEGLIGENCE OR OTHERWISE) ARISING IN ANY WAY OUT OF THE USE
# OF THIS SOFTWARE, EVEN IF ADVISED OF THE POSSIBILITY OF SUCH DAMAGE.

"""
@author: Adolfo Gómez, dkmaster at dkmon dot com
"""
# pylint: disable=too-many-public-methods

from __future__ import unicode_literals

from django.contrib.sessions.backends.db import SessionStore

from uds.core.util.Config import GlobalConfig
from uds.core.auths.auth import getRootUser
from uds.models import Authenticator
from uds.core.managers import cryptoManager

import logging

logger = logging.getLogger(__name__)

AUTH_TOKEN_HEADER = 'HTTP_X_AUTH_TOKEN'


class HandlerError(Exception):
    """
    Generic error for a REST handler
    """
    pass


class NotFound(HandlerError):
    """
    Item not found error
    """
    pass


class AccessDenied(HandlerError):
    """
    Access denied error
    """
    pass


class RequestError(HandlerError):
    """
    Request is invalid error
    """
    pass


class ResponseError(HandlerError):
    """
    Generic response error
    """
    pass


class NotSupportedError(HandlerError):
    """
    Some elements do not support some operations (as searching over an authenticator that does not supports it)
    """
    pass


class Handler(object):
    """
    REST requests handler base class
    """
    raw = False  # If true, Handler will return directly an HttpResponse Object
    name = None  # If name is not used, name will be the class name in lower case
    path = None  # Path for this method, so we can do /auth/login, /auth/logout, /auth/auths in a simple way
    authenticated = True  # By default, all handlers needs authentication
    needs_admin = False  # By default, the methods will be accessible by anyone if nothing else indicated
    needs_staff = False  # By default, staff

    # method names: 'get', 'post', 'put', 'patch', 'delete', 'head', 'options', 'trace'
    def __init__(self, request, path, operation, params, *args, **kwargs):

        if self.needs_admin:
            self.authenticated = True  # If needs_admin, must also be authenticated

        if self.needs_staff:
            self.authenticated = True  # Same for staff members

        self._request = request
        self._path = path
        self._operation = operation
        self._params = params
        self._args = args
        self._kwargs = kwargs
        self._headers = {}
        self._authToken = None
        self._user = None
        if self.authenticated:  # Only retrieve auth related data on authenticated handlers
            try:
                self._authToken = self._request.META.get(AUTH_TOKEN_HEADER, '')
                self._session = SessionStore(session_key=self._authToken)
                if 'REST' not in self._session:
                    raise Exception()  # No valid session, so auth_token is also invalid
            except Exception:  # Couldn't authenticate
                self._authToken = None
                self._session = None

            if self._authToken is None:
                raise AccessDenied()

            if self.needs_admin and not self.getValue('is_admin'):
                raise AccessDenied()

            if self.needs_staff and not self.getValue('staff_member'):
                raise AccessDenied()

            self._user = self.getUser()

    def headers(self):
        """
        Returns the headers of the REST request (all)
        """
        return self._headers

    def header(self, headerName):
        """
        Get's an specific header name from REST request
        :param headerName: name of header to get
        """
        return self._headers.get(headerName)

    def addHeader(self, header, value):
        """
        Inserts a new header inside the headers list
        :param header: name of header to insert
        :param value: value of header
        """
        self._headers[header] = value

    def removeHeader(self, header):
        """
        Removes an specific header from the headers list
        :param header: Name of header to remove
        """
        try:
            del self._headers[header]
        except Exception:
            pass  # If not found, just ignore it

    # Auth related
    def getAuthToken(self):
        """
        Returns the authentication token for this REST request
        """
        return self._authToken

    @staticmethod
<<<<<<< HEAD
    def storeSessionAuthdata(session, id_auth, username, locale, platform, is_admin, staff_member):
        """
=======
    def storeSessionAuthdata(session, id_auth, username, password, locale, is_admin, staff_member, scrambler):
        '''
>>>>>>> e69800cc
        Stores the authentication data inside current session
        :param session: session handler (Djano user session object)
        :param id_auth: Authenticator id (DB object id)
        :param username: Name of user (login name)
        :param locale: Assigned locale
        :param is_admin: If user is considered admin or not
        :param staff_member: If is considered as staff member
        """
        if is_admin:
            staff_member = True  # Make admins also staff members :-)

        session['REST'] = {
            'auth': id_auth,
            'username': username,
            'password': cryptoManager().xor(password, scrambler),  # Stores "bytes"
            'locale': locale,
            'platform': platform,
            'is_admin': is_admin,
            'staff_member': staff_member
        }

<<<<<<< HEAD
    def genAuthToken(self, id_auth, username, locale, platform, is_admin, staf_member):
        """
=======
    def genAuthToken(self, id_auth, username, password, locale, is_admin, staf_member, scrambler):
        '''
>>>>>>> e69800cc
        Generates the authentication token from a session, that is basically
        the session key itself
        :param id_auth: Authenticator id (DB object id)
        :param username: Name of user (login name)
        :param locale: Assigned locale
        :param is_admin: If user is considered admin or not
        :param staf_member: If user is considered staff member or not
        """
        session = SessionStore()
        session.set_expiry(GlobalConfig.ADMIN_IDLE_TIME.getInt())
<<<<<<< HEAD
        Handler.storeSessionAuthdata(session, id_auth, username, locale, platform, is_admin, staf_member)
=======
        Handler.storeSessionAuthdata(session, id_auth, username, password, locale, is_admin, staf_member, scrambler)
>>>>>>> e69800cc
        session.save()
        self._authToken = session.session_key
        self._session = session
        return self._authToken

    def cleanAuthToken(self):
        """
        Cleans up the authentication token
        """
        self._authToken = None
        if self._session:
            self._session.delete()
        self._session = None

    # Session related (from auth token)
    def getValue(self, key):
        """
        Get REST session related value for a key
        """
        try:
            return self._session['REST'].get(key)
        except Exception:
            return None  # _session['REST'] does not exists?

    def setValue(self, key, value):
        """
        Set a session key value
        """
        try:
            self._session['REST'][key] = value
            self._session.accessed = True
            self._session.save()
        except Exception:
            logger.exception('Got an exception setting session value {} to {}'.format(key, value))

    def is_admin(self):
        """
        True if user of this REST request is administrator
        """
        return self.getValue('is_admin') and True or False

    def is_staff_member(self):
        """
        True if user of this REST request is member of staff
        """
        return self.getValue('staff_member') and True or False

    def getUser(self):
        """
        If user is staff member, returns his Associated user on auth
        """
        logger.debug('REST : {}'.format(self._session))
        authId = self.getValue('auth')
        username = self.getValue('username')
        # Maybe it's root user??
        if (GlobalConfig.SUPER_USER_ALLOW_WEBACCESS.getBool(True) and
                username == GlobalConfig.SUPER_USER_LOGIN.get(True) and
                authId == -1):
            return getRootUser()
        return Authenticator.objects.get(pk=authId).users.get(name=username)<|MERGE_RESOLUTION|>--- conflicted
+++ resolved
@@ -84,16 +84,16 @@
 
 
 class NotSupportedError(HandlerError):
-    """
+    '''
     Some elements do not support some operations (as searching over an authenticator that does not supports it)
-    """
+    '''
     pass
 
 
 class Handler(object):
-    """
+    '''
     REST requests handler base class
-    """
+    '''
     raw = False  # If true, Handler will return directly an HttpResponse Object
     name = None  # If name is not used, name will be the class name in lower case
     path = None  # Path for this method, so we can do /auth/login, /auth/logout, /auth/auths in a simple way
@@ -141,31 +141,31 @@
             self._user = self.getUser()
 
     def headers(self):
-        """
+        '''
         Returns the headers of the REST request (all)
-        """
+        '''
         return self._headers
 
     def header(self, headerName):
-        """
+        '''
         Get's an specific header name from REST request
         :param headerName: name of header to get
-        """
+        '''
         return self._headers.get(headerName)
 
     def addHeader(self, header, value):
-        """
+        '''
         Inserts a new header inside the headers list
         :param header: name of header to insert
         :param value: value of header
-        """
+        '''
         self._headers[header] = value
 
     def removeHeader(self, header):
-        """
+        '''
         Removes an specific header from the headers list
         :param header: Name of header to remove
-        """
+        '''
         try:
             del self._headers[header]
         except Exception:
@@ -173,19 +173,14 @@
 
     # Auth related
     def getAuthToken(self):
-        """
+        '''
         Returns the authentication token for this REST request
-        """
+        '''
         return self._authToken
 
     @staticmethod
-<<<<<<< HEAD
-    def storeSessionAuthdata(session, id_auth, username, locale, platform, is_admin, staff_member):
-        """
-=======
-    def storeSessionAuthdata(session, id_auth, username, password, locale, is_admin, staff_member, scrambler):
-        '''
->>>>>>> e69800cc
+    def storeSessionAuthdata(session, id_auth, username, password, locale, platform, is_admin, staff_member, scrambler):
+        '''
         Stores the authentication data inside current session
         :param session: session handler (Djano user session object)
         :param id_auth: Authenticator id (DB object id)
@@ -193,7 +188,7 @@
         :param locale: Assigned locale
         :param is_admin: If user is considered admin or not
         :param staff_member: If is considered as staff member
-        """
+        '''
         if is_admin:
             staff_member = True  # Make admins also staff members :-)
 
@@ -207,13 +202,8 @@
             'staff_member': staff_member
         }
 
-<<<<<<< HEAD
-    def genAuthToken(self, id_auth, username, locale, platform, is_admin, staf_member):
-        """
-=======
-    def genAuthToken(self, id_auth, username, password, locale, is_admin, staf_member, scrambler):
-        '''
->>>>>>> e69800cc
+    def genAuthToken(self, id_auth, username, password, locale, platform, is_admin, staf_member, scrambler):
+        '''
         Generates the authentication token from a session, that is basically
         the session key itself
         :param id_auth: Authenticator id (DB object id)
@@ -221,23 +211,19 @@
         :param locale: Assigned locale
         :param is_admin: If user is considered admin or not
         :param staf_member: If user is considered staff member or not
-        """
+        '''
         session = SessionStore()
         session.set_expiry(GlobalConfig.ADMIN_IDLE_TIME.getInt())
-<<<<<<< HEAD
-        Handler.storeSessionAuthdata(session, id_auth, username, locale, platform, is_admin, staf_member)
-=======
-        Handler.storeSessionAuthdata(session, id_auth, username, password, locale, is_admin, staf_member, scrambler)
->>>>>>> e69800cc
+        Handler.storeSessionAuthdata(session, id_auth, username, password, locale, platform, is_admin, staf_member, scrambler)
         session.save()
         self._authToken = session.session_key
         self._session = session
         return self._authToken
 
     def cleanAuthToken(self):
-        """
+        '''
         Cleans up the authentication token
-        """
+        '''
         self._authToken = None
         if self._session:
             self._session.delete()
@@ -245,18 +231,18 @@
 
     # Session related (from auth token)
     def getValue(self, key):
-        """
+        '''
         Get REST session related value for a key
-        """
+        '''
         try:
             return self._session['REST'].get(key)
         except Exception:
             return None  # _session['REST'] does not exists?
 
     def setValue(self, key, value):
-        """
+        '''
         Set a session key value
-        """
+        '''
         try:
             self._session['REST'][key] = value
             self._session.accessed = True
@@ -265,21 +251,21 @@
             logger.exception('Got an exception setting session value {} to {}'.format(key, value))
 
     def is_admin(self):
-        """
+        '''
         True if user of this REST request is administrator
-        """
+        '''
         return self.getValue('is_admin') and True or False
 
     def is_staff_member(self):
-        """
+        '''
         True if user of this REST request is member of staff
-        """
+        '''
         return self.getValue('staff_member') and True or False
 
     def getUser(self):
-        """
+        '''
         If user is staff member, returns his Associated user on auth
-        """
+        '''
         logger.debug('REST : {}'.format(self._session))
         authId = self.getValue('auth')
         username = self.getValue('username')
