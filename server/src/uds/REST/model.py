--- conflicted
+++ resolved
@@ -54,11 +54,7 @@
 
 logger = logging.getLogger(__name__)
 
-<<<<<<< HEAD
-__updated__ = '2018-11-05'
-=======
 __updated__ = '2018-11-20'
->>>>>>> 688a9132
 
 # a few constants
 OVERVIEW = 'overview'
@@ -639,7 +635,6 @@
     # gui related
     def getGui(self, type_):
         self.invalidRequestException()
-        return None  # Will never reach this because previous raises an exception
 
     # Delete related, checks if the item can be deleted
     # If it can't be so, raises an exception
