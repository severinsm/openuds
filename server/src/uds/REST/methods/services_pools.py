# -*- coding: utf-8 -*-

#
# Copyright (c) 2014-2018 Virtual Cable S.L.
# All rights reserved.
#
# Redistribution and use in source and binary forms, with or without modification,
# are permitted provided that the following conditions are met:
#
#    * Redistributions of source code must retain the above copyright notice,
#      this list of conditions and the following disclaimer.
#    * Redistributions in binary form must reproduce the above copyright notice,
#      this list of conditions and the following disclaimer in the documentation
#      and/or other materials provided with the distribution.
#    * Neither the name of Virtual Cable S.L. nor the names of its contributors
#      may be used to endorse or promote products derived from this software
#      without specific prior written permission.
#
# THIS SOFTWARE IS PROVIDED BY THE COPYRIGHT HOLDERS AND CONTRIBUTORS "AS IS"
# AND ANY EXPRESS OR IMPLIED WARRANTIES, INCLUDING, BUT NOT LIMITED TO, THE
# IMPLIED WARRANTIES OF MERCHANTABILITY AND FITNESS FOR A PARTICULAR PURPOSE ARE
# DISCLAIMED. IN NO EVENT SHALL THE COPYRIGHT HOLDER OR CONTRIBUTORS BE LIABLE
# FOR ANY DIRECT, INDIRECT, INCIDENTAL, SPECIAL, EXEMPLARY, OR CONSEQUENTIAL
# DAMAGES (INCLUDING, BUT NOT LIMITED TO, PROCUREMENT OF SUBSTITUTE GOODS OR
# SERVICES; LOSS OF USE, DATA, OR PROFITS; OR BUSINESS INTERRUPTION) HOWEVER
# CAUSED AND ON ANY THEORY OF LIABILITY, WHETHER IN CONTRACT, STRICT LIABILITY,
# OR TORT (INCLUDING NEGLIGENCE OR OTHERWISE) ARISING IN ANY WAY OUT OF THE USE
# OF THIS SOFTWARE, EVEN IF ADVISED OF THE POSSIBILITY OF SUCH DAMAGE.

"""
@author: Adolfo Gómez, dkmaster at dkmon dot com
"""
from django.utils.translation import ugettext, ugettext_lazy as _
from uds.models import DeployedService, OSManager, Service, Image, ServicesPoolGroup, Account
from uds.models.CalendarAction import (
    CALENDAR_ACTION_INITIAL,
    CALENDAR_ACTION_MAX,
    CALENDAR_ACTION_CACHE_L1,
    CALENDAR_ACTION_CACHE_L2,
    CALENDAR_ACTION_PUBLISH,
    CALENDAR_ACTION_ADD_TRANSPORT,
    CALENDAR_ACTION_DEL_TRANSPORT,
    CALENDAR_ACTION_ADD_GROUP,
    CALENDAR_ACTION_DEL_GROUP
)
from uds.core.ui.images import DEFAULT_THUMB_BASE64
from uds.core.util.State import State
from uds.core.util.model import processUuid
from uds.core.util import log
from uds.core.util import permissions
from uds.REST.model import ModelHandler
from uds.REST import RequestError, ResponseError
from uds.core.ui.UserInterface import gui
from .user_services import AssignedService, CachedService, Groups, Transports, Publications, Changelog
from .op_calendars import AccessCalendars, ActionsCalendars
from .services import Services
from uds.core.managers import userServiceManager

import six
import logging

logger = logging.getLogger(__name__)


class ServicesPools(ModelHandler):
    """
    Handles Services Pools REST requests
    """
    model = DeployedService
    detail = {
        'services': AssignedService,
        'cache': CachedService,
        'groups': Groups,
        'transports': Transports,
        'publications': Publications,
        'changelog': Changelog,
        'access': AccessCalendars,
        'actions': ActionsCalendars
    }

    save_fields = ['name', 'short_name', 'comments', 'tags', 'service_id',
                   'osmanager_id', 'image_id', 'servicesPoolGroup_id', 'initial_srvs',
                   'cache_l1_srvs', 'cache_l2_srvs', 'max_srvs', 'show_transports', 'visible',
                   'allow_users_remove', 'allow_users_reset', 'ignores_unused', 'account_id']

    remove_fields = ['osmanager_id', 'service_id']

    table_title = _('Service Pools')
    table_fields = [
        {'name': {'title': _('Name')}},
        {'state': {'title': _('status'), 'type': 'dict', 'dict': State.dictionary()}},
        {'user_services_count': {'title': _('User services'), 'type': 'number'}},
        {'user_services_in_preparation': {'title': _('In Preparation')}},
        {'visible': {'title': _('Visible'), 'type': 'callback'}},
        {'show_transports': {'title': _('Shows transports'), 'type': 'callback'}},
        {'pool_group_name': {'title': _('Pool Group')}},
        {'parent': {'title': _('Parent Service')}},
        {'tags': {'title': _('tags'), 'visible': False}},
    ]
    # Field from where to get "class" and prefix for that class, so this will generate "row-state-A, row-state-X, ....
    table_row_style = {'field': 'state', 'prefix': 'row-state-'}

    custom_methods = [('setFallbackAccess', True), ('actionsList', True)]

    def item_as_dict(self, item):
        summary = 'summarize' in self._params
        # if item does not have an associated service, hide it (the case, for example, for a removed service)
        # Access from dict will raise an exception, and item will be skipped

        val = {
            'id': item.uuid,
            'name': item.name,
            'short_name': item.short_name,
            'parent': item.service.name,
            'parent_type': item.service.data_type,
            'comments': item.comments,
<<<<<<< HEAD
            'state': state,
            'thumb': item.image.thumb64 if item.image is not None else DEFAULT_THUMB_BASE64,
            'account': item.account.name if item.account is not None else '',
            'service_id': item.service.uuid,
            'provider_id': item.service.provider.uuid,
            'image_id': item.image.uuid if item.image is not None else None,
            'servicesPoolGroup_id': poolGroupId,
            'account_id': item.account.uuid if item.account is not None else None,
            'pool_group_name': poolGroupName,
            'pool_group_thumb': poolGroupThumb,
=======
            'service_id': item.service.uuid,
            'provider_id': item.service.provider.uuid,
            'image_id': item.image.uuid if item.image is not None else None,
>>>>>>> 688a9132
            'initial_srvs': item.initial_srvs,
            'cache_l1_srvs': item.cache_l1_srvs,
            'cache_l2_srvs': item.cache_l2_srvs,
            'max_srvs': item.max_srvs,
            'show_transports': item.show_transports,
            'visible': item.visible,
            'allow_users_remove': item.allow_users_remove,
            'allow_users_reset': item.allow_users_reset,
            'ignores_unused': item.ignores_unused,
            'fallbackAccess': item.fallbackAccess,
        }

        # Extended info
        if not summary:
            state = item.state
            if item.isInMaintenance():
                state = State.MAINTENANCE
            elif userServiceManager().canInitiateServiceFromDeployedService(item) is False:
                state = State.SLOWED_DOWN

            poolGroupId = None
            poolGroupName = _('Default')
            poolGroupThumb = DEFAULT_THUMB_BASE64
            if item.servicesPoolGroup is not None:
                poolGroupId = item.servicesPoolGroup.uuid
                poolGroupName = item.servicesPoolGroup.name
                if item.servicesPoolGroup.image is not None:
                    poolGroupThumb = item.servicesPoolGroup.image.thumb64

            val['state'] = state
            val['thumb'] = item.image.thumb64 if item.image is not None else DEFAULT_THUMB_BASE64
            val['user_services_count'] = item.userServices.exclude(state__in=State.INFO_STATES).count()
            val['user_services_in_preparation'] = item.userServices.filter(state=State.PREPARING).count()
            val['tags'] = [tag.tag for tag in item.tags.all()]
            val['restrained'] = item.isRestrained()
            val['permission'] = permissions.getEffectivePermission(self._user, item)
            val['info'] = Services.serviceInfo(item.service)
            val['servicesPoolGroup_id'] = poolGroupId
            val['pool_group_name'] = poolGroupName
            val['pool_group_thumb'] = poolGroupThumb

        if item.osmanager is not None:
            val['osmanager_id'] = item.osmanager.uuid

        return val

    # Gui related
    def getGui(self, type_):
        if OSManager.objects.count() < 1:  # No os managers, can't create db
            raise ResponseError(ugettext('Create at least one OS Manager before creating a new service pool'))
        if Service.objects.count() < 1:
            raise ResponseError(ugettext('Create at least a service before creating a new service pool'))

        g = self.addDefaultFields([], ['name', 'short_name', 'comments', 'tags'])

        for f in [{
            'name': 'service_id',
            'values': [gui.choiceItem('', '')] + gui.sortedChoices([gui.choiceItem(v.uuid, v.provider.name + '\\' + v.name) for v in Service.objects.all()]),
            'label': ugettext('Base service'),
            'tooltip': ugettext('Service used as base of this service pool'),
            'type': gui.InputField.CHOICE_TYPE,
            'rdonly': True,
            'order': 100,  # Ensueres is At end
        }, {
            'name': 'osmanager_id',
            'values': [gui.choiceItem(-1, '')] + gui.sortedChoices([gui.choiceItem(v.uuid, v.name) for v in OSManager.objects.all()]),
            'label': ugettext('OS Manager'),
            'tooltip': ugettext('OS Manager used as base of this service pool'),
            'type': gui.InputField.CHOICE_TYPE,
            'rdonly': True,
            'order': 101,
        }, {
            'name': 'show_transports',
            'value': True,
            'label': ugettext('Show transports'),
            'tooltip': ugettext('If active, alternative transports for user will be shown'),
            'type': gui.InputField.CHECKBOX_TYPE,
            'order': 110,
            'tab': ugettext('Advanced'),
        }, {
            'name': 'allow_users_remove',
            'value': False,
            'label': ugettext('Allow removal by users'),
            'tooltip': ugettext('If active, the user will be allowed to remove the service "manually". Be careful with this, because the user will have the "power" to delete it\'s own service'),
            'type': gui.InputField.CHECKBOX_TYPE,
            'order': 111,
            'tab': ugettext('Advanced'),
        }, {
            'name': 'allow_users_reset',
            'value': False,
            'label': ugettext('Allow reset by users'),
            'tooltip': ugettext('If active, the user will be allowed to reset the service'),
            'type': gui.InputField.CHECKBOX_TYPE,
            'order': 112,
            'tab': ugettext('Advanced'),
        }, {
            'name': 'ignores_unused',
            'value': False,
            'label': ugettext('Ignores unused'),
            'tooltip': ugettext('If the option is enabled, UDS will not attempt to detect and remove the user services assigned but not in use.'),
            'type': gui.InputField.CHECKBOX_TYPE,
            'order': 113,
            'tab': ugettext('Advanced'),
        }, {
            'name': 'image_id',
            'values': [gui.choiceImage(-1, '--------', DEFAULT_THUMB_BASE64)] + gui.sortedChoices([gui.choiceImage(v.uuid, v.name, v.thumb64) for v in Image.objects.all()]),
            'label': ugettext('Associated Image'),
            'tooltip': ugettext('Image assocciated with this service'),
            'type': gui.InputField.IMAGECHOICE_TYPE,
            'order': 120,
            'tab': ugettext('Display'),
        }, {
            'name': 'servicesPoolGroup_id',
            'values': [gui.choiceImage(-1, _('Default'), DEFAULT_THUMB_BASE64)] + gui.sortedChoices([gui.choiceImage(v.uuid, v.name, v.thumb64) for v in ServicesPoolGroup.objects.all()]),
            'label': ugettext('Pool group'),
            'tooltip': ugettext('Pool group for this pool (for pool classify on display)'),
            'type': gui.InputField.IMAGECHOICE_TYPE,
            'order': 121,
            'tab': ugettext('Display'),
        }, {
            'name': 'visible',
            'value': True,
            'label': ugettext('Visible'),
            'tooltip': ugettext('If active, transport will be visible for users'),
            'type': gui.InputField.CHECKBOX_TYPE,
            'order': 107,
            'tab': ugettext('Display'),
        }, {
            'name': 'initial_srvs',
            'value': '0',
            'minValue': '0',
            'label': ugettext('Initial available services'),
            'tooltip': ugettext('Services created initially for this service pool'),
            'type': gui.InputField.NUMERIC_TYPE,
            'order': 130,
            'tab': ugettext('Availability'),
        }, {
            'name': 'cache_l1_srvs',
            'value': '0',
            'minValue': '0',
            'label': ugettext('Services to keep in cache'),
            'tooltip': ugettext('Services kept in cache for improved user service assignation'),
            'type': gui.InputField.NUMERIC_TYPE,
            'order': 131,
            'tab': ugettext('Availability'),
        }, {
            'name': 'cache_l2_srvs',
            'value': '0',
            'minValue': '0',
            'label': ugettext('Services to keep in L2 cache'),
            'tooltip': ugettext('Services kept in cache of level2 for improved service generation'),
            'type': gui.InputField.NUMERIC_TYPE,
            'order': 132,
            'tab': ugettext('Availability'),
        }, {
            'name': 'max_srvs',
            'value': '0',
            'minValue': '1',
            'label': ugettext('Maximum number of services to provide'),
            'tooltip': ugettext('Maximum number of service (assigned and L1 cache) that can be created for this service'),
            'type': gui.InputField.NUMERIC_TYPE,
            'order': 133,
            'tab': ugettext('Availability'),
        }, {
            'name': 'show_transports',
            'value': True,
            'label': ugettext('Show transports'),
            'tooltip': ugettext('If active, alternative transports for user will be shown'),
            'type': gui.InputField.CHECKBOX_TYPE,
            'tab': ugettext('Advanced'),
            'order': 130,
        }, {
            'name': 'account_id',
            'values': [gui.choiceItem(-1, '')] + gui.sortedChoices([gui.choiceItem(v.uuid, v.name) for v in Account.objects.all()]),
            'label': ugettext('Accounting'),
            'tooltip': ugettext('Account associated to this service pool'),
            'type': gui.InputField.CHOICE_TYPE,
            'tab': ugettext('Advanced'),
            'order': 131,
        }

        ]:
            self.addField(g, f)

        return g

    def beforeSave(self, fields):
        # logger.debug(self._params)
        try:
            try:
                service = Service.objects.get(uuid=processUuid(fields['service_id']))
                fields['service_id'] = service.id
            except:
                raise RequestError(ugettext('Base service does not exist anymore'))

            try:
                serviceType = service.getType()

                if serviceType.publicationType is None:
                    self._params['publish_on_save'] = False

                if serviceType.canReset is False:
                    self._params['allow_users_reset'] = False

                if serviceType.needsManager is True:
                    osmanager = OSManager.objects.get(uuid=processUuid(fields['osmanager_id']))
                    fields['osmanager_id'] = osmanager.id
                else:
                    del fields['osmanager_id']

                if serviceType.cacheConstrains is not None:
                    for k, v in six.iteritems(serviceType.cacheConstrains):
                        fields[k] = v

                if serviceType.maxDeployed != -1:
                    fields['max_srvs'] = min((int(fields['max_srvs']), serviceType.maxDeployed))
                    fields['initial_srvs'] = min(int(fields['initial_srvs']), serviceType.maxDeployed)
                    fields['cache_l1_srvs'] = min(int(fields['cache_l1_srvs']), serviceType.maxDeployed)

                if serviceType.usesCache is False:
                    for k in ('initial_srvs', 'cache_l1_srvs', 'cache_l2_srvs', 'max_srvs'):
                        fields[k] = 0

            except Exception:
                raise RequestError(ugettext('This service requires an OS Manager'))

            # If max < initial or cache_1 or cache_l2
            fields['max_srvs'] = max((int(fields['initial_srvs']), int(fields['cache_l1_srvs']), int(fields['max_srvs'])))

            # *** ACCOUNT ***
            accountId = fields['account_id']
            fields['account_id'] = None
            logger.debug('Account id: {}'.format(accountId))

            if accountId != '-1':
                try:
                    fields['account_id'] = Account.objects.get(uuid=processUuid(accountId)).id
                except Exception:
                    logger.exception('Getting account ID')

            # **** IMAGE ***
            imgId = fields['image_id']
            fields['image_id'] = None
            logger.debug('Image id: {}'.format(imgId))
            try:
                if imgId != '-1':
                    image = Image.objects.get(uuid=processUuid(imgId))
                    fields['image_id'] = image.id
            except Exception:
                logger.exception('At image recovering')

            # Servicepool Group
            spgrpId = fields['servicesPoolGroup_id']
            fields['servicesPoolGroup_id'] = None
            logger.debug('servicesPoolGroup_id: {}'.format(spgrpId))
            try:
                if spgrpId != '-1':
                    spgrp = ServicesPoolGroup.objects.get(uuid=processUuid(spgrpId))
                    fields['servicesPoolGroup_id'] = spgrp.id
            except Exception:
                logger.exception('At service pool group recovering')

        except (RequestError, ResponseError):
            raise
        except Exception as e:
            raise RequestError(str(e))

    def afterSave(self, item):
        if self._params.get('publish_on_save', False) is True:
            try:
                item.publish()
            except Exception:
                pass

    def deleteItem(self, item):
        item.remove()  # This will mark it for deletion, but in fact will not delete it directly

    # Logs
    def getLogs(self, item):
        try:
            return log.getLogs(item)
        except Exception:
            return []

    # Set fallback status
    def setFallbackAccess(self, item):
        self.ensureAccess(item, permissions.PERMISSION_MANAGEMENT)

        fallback = self._params.get('fallbackAccess')
        logger.debug('Setting fallback of {} to {}'.format(item.name, fallback))
        item.fallbackAccess = fallback
        item.save()
        return ''

    #  Returns the action list based on current element, for calendar
    def actionsList(self, item):
        validActions = ()
        itemInfo = item.service.getType()
        if itemInfo.usesCache is True:
            validActions += (CALENDAR_ACTION_INITIAL, CALENDAR_ACTION_CACHE_L1, CALENDAR_ACTION_MAX)
            if itemInfo.usesCache_L2 is True:
                validActions += (CALENDAR_ACTION_CACHE_L2,)

        if itemInfo.publicationType is not None:
            validActions += (CALENDAR_ACTION_PUBLISH,)

        # Transport & groups actions
        validActions += (CALENDAR_ACTION_ADD_TRANSPORT, CALENDAR_ACTION_DEL_TRANSPORT, CALENDAR_ACTION_ADD_GROUP, CALENDAR_ACTION_DEL_GROUP)
        return validActions<|MERGE_RESOLUTION|>--- conflicted
+++ resolved
@@ -1,7 +1,7 @@
 # -*- coding: utf-8 -*-
 
 #
-# Copyright (c) 2014-2018 Virtual Cable S.L.
+# Copyright (c) 2014 Virtual Cable S.L.
 # All rights reserved.
 #
 # Redistribution and use in source and binary forms, with or without modification,
@@ -106,30 +106,36 @@
         summary = 'summarize' in self._params
         # if item does not have an associated service, hide it (the case, for example, for a removed service)
         # Access from dict will raise an exception, and item will be skipped
+        poolGroupId = None
+        poolGroupName = _('Default')
+        poolGroupThumb = DEFAULT_THUMB_BASE64
+        if item.servicesPoolGroup is not None:
+            poolGroupId = item.servicesPoolGroup.uuid
+            poolGroupName = item.servicesPoolGroup.name
+            if item.servicesPoolGroup.image is not None:
+                poolGroupThumb = item.servicesPoolGroup.image.thumb64
+
+        state = item.state
+        if item.isInMaintenance():
+            state = State.MAINTENANCE
+        elif userServiceManager().canInitiateServiceFromDeployedService(item) is False:
+            state = State.SLOWED_DOWN
 
         val = {
             'id': item.uuid,
             'name': item.name,
             'short_name': item.short_name,
+            'tags': [tag.tag for tag in item.tags.all()],
             'parent': item.service.name,
             'parent_type': item.service.data_type,
             'comments': item.comments,
-<<<<<<< HEAD
             'state': state,
             'thumb': item.image.thumb64 if item.image is not None else DEFAULT_THUMB_BASE64,
             'account': item.account.name if item.account is not None else '',
+            'account_id': item.account.uuid if item.account is not None else None,
             'service_id': item.service.uuid,
             'provider_id': item.service.provider.uuid,
             'image_id': item.image.uuid if item.image is not None else None,
-            'servicesPoolGroup_id': poolGroupId,
-            'account_id': item.account.uuid if item.account is not None else None,
-            'pool_group_name': poolGroupName,
-            'pool_group_thumb': poolGroupThumb,
-=======
-            'service_id': item.service.uuid,
-            'provider_id': item.service.provider.uuid,
-            'image_id': item.image.uuid if item.image is not None else None,
->>>>>>> 688a9132
             'initial_srvs': item.initial_srvs,
             'cache_l1_srvs': item.cache_l1_srvs,
             'cache_l2_srvs': item.cache_l2_srvs,
