--- conflicted
+++ resolved
@@ -27,9 +27,11 @@
 # OR TORT (INCLUDING NEGLIGENCE OR OTHERWISE) ARISING IN ANY WAY OUT OF THE USE
 # OF THIS SOFTWARE, EVEN IF ADVISED OF THE POSSIBILITY OF SUCH DAMAGE.
 
-"""
+'''
 @author: Adolfo Gómez, dkmaster at dkmon dot com
-"""
+'''
+from __future__ import unicode_literals
+
 from __future__ import unicode_literals
 
 import datetime
@@ -48,20 +50,11 @@
 from uds.models import TicketStore
 from uds.models import UserService
 
-<<<<<<< HEAD
-=======
-import datetime
-import six
-
-import logging
-
->>>>>>> d8db218c
 logger = logging.getLogger(__name__)
+
 
 # Actor key, configurable in Security Section of administration interface
 actorKey = Config.Config.section(Config.SECURITY_SECTION).value('Master Key',
-                                                                cryptoManager().uuid(datetime.datetime.now()).replace('-', ''),
-                                                                type=Config.Config.TEXT_FIELD)
 actorKey.get()
 
 # Error codes:
@@ -77,19 +70,19 @@
 
 # Enclosed methods under /actor path
 class Actor(Handler):
-    """
+    '''
     Processes actor requests
-    """
+    '''
     authenticated = False  # Actor requests are not authenticated
 
     @staticmethod
     def result(result=None, error=None):
-        """
+        '''
         Helper method to create a "result" set for actor response
         :param result: Result value to return (can be None, in which case it is converted to empty string '')
         :param error: If present, This response represents an error. Result will contain an "Explanation" and error contains the error code
         :return: A dictionary, suitable for response to Caller
-        """
+        '''
         result = result if result is not None else ''
         res = {'result': result, 'date': datetime.datetime.now()}
         if error is not None:
@@ -97,15 +90,15 @@
         return res
 
     def test(self):
-        """
+        '''
         Executes and returns the test
-        """
+        '''
         return Actor.result(_('Correct'))
 
     def validateRequestKey(self):
-        """
+        '''
         Validates a request key (in "key" parameter)
-        """
+        '''
         # Ensures that key is first parameter
         # Here, path will be .../actor/ACTION/KEY (probably /rest/actor/KEY/...)
         # logger.debug('{} == {}'.format(self._params.get('key'), actorKey.get()))
@@ -114,9 +107,9 @@
         return None
 
     def getUserServiceByIds(self):
-        """
+        '''
         This will get the client from the IDs passed from parameters
-        """
+        '''
         logger.debug('Getting User services from ids: {}'.format(self._params.get('id')))
 
         try:
@@ -131,7 +124,7 @@
         return services[0]
 
     def getTicket(self):
-        """
+        '''
         Processes get requests in order to obtain a ticket content
         GET /rest/actor/ticket/[ticketId]?key=masterKey&[secure=true|1|false|0]
         """
@@ -143,14 +136,14 @@
             raise RequestError('Invalid request')
 
         try:
-            return Actor.result(TicketStore.get(self._args[1], invalidate=True, owner=SECURE_OWNER if secure else OWNER))
+            return Actor.result(TicketStore.get(self._args[1], invalidate=True))
         except Exception:
             return Actor.result({})
 
     def get(self):
-        """
+        '''
         Processes get requests
-        """
+        '''
         logger.debug("Actor args for GET: {0}".format(self._args))
 
         if len(self._args) < 1:
@@ -195,9 +188,9 @@
 
     # Must be invoked as '/rest/actor/UUID/[message], with message data in post body
     def post(self):
-        """
+        '''
         Processes post requests
-        """
+        '''
         if len(self._args) != 2:
             raise RequestError('Invalid request')
 
