# -*- coding: utf-8 -*-

#
# Copyright (c) 2015-2019 Virtual Cable S.L.
# All rights reserved.
#
# Redistribution and use in source and binary forms, with or without modification,
# are permitted provided that the following conditions are met:
#
#    * Redistributions of source code must retain the above copyright notice,
#      this list of conditions and the following disclaimer.
#    * Redistributions in binary form must reproduce the above copyright notice,
#      this list of conditions and the following disclaimer in the documentation
#      and/or other materials provided with the distribution.
#    * Neither the name of Virtual Cable S.L. nor the names of its contributors
#      may be used to endorse or promote products derived from this software
#      without specific prior written permission.
#
# THIS SOFTWARE IS PROVIDED BY THE COPYRIGHT HOLDERS AND CONTRIBUTORS "AS IS"
# AND ANY EXPRESS OR IMPLIED WARRANTIES, INCLUDING, BUT NOT LIMITED TO, THE
# IMPLIED WARRANTIES OF MERCHANTABILITY AND FITNESS FOR A PARTICULAR PURPOSE ARE
# DISCLAIMED. IN NO EVENT SHALL THE COPYRIGHT HOLDER OR CONTRIBUTORS BE LIABLE
# FOR ANY DIRECT, INDIRECT, INCIDENTAL, SPECIAL, EXEMPLARY, OR CONSEQUENTIAL
# DAMAGES (INCLUDING, BUT NOT LIMITED TO, PROCUREMENT OF SUBSTITUTE GOODS OR
# SERVICES; LOSS OF USE, DATA, OR PROFITS; OR BUSINESS INTERRUPTION) HOWEVER
# CAUSED AND ON ANY THEORY OF LIABILITY, WHETHER IN CONTRACT, STRICT LIABILITY,
# OR TORT (INCLUDING NEGLIGENCE OR OTHERWISE) ARISING IN ANY WAY OUT OF THE USE
# OF THIS SOFTWARE, EVEN IF ADVISED OF THE POSSIBILITY OF SUCH DAMAGE.

"""
@author: Adolfo Gómez, dkmaster at dkmon dot com
"""
import datetime
import logging
import typing
from uds.core.util.request import ExtendedHttpRequestWithUser

from uds.REST import Handler
from uds.REST import RequestError
from uds.core.managers import userServiceManager
from uds.core.managers import cryptoManager
from uds.core.services.exceptions import ServiceNotReadyError
from uds.web.util import errors, services


logger = logging.getLogger(__name__)


# Enclosed methods under /connection path
class Connection(Handler):
    """
    Processes actor requests
    """

<<<<<<< HEAD
    authenticated = True  # Actor requests are not authenticated
=======
    authenticated = True  # Connection requests are authenticated
>>>>>>> e9206283
    needs_admin = False
    needs_staff = False

    @staticmethod
    def result(
        result: typing.Any = None,
        error: typing.Optional[typing.Union[str, int]] = None,
        errorCode: int = 0,
        retryable: bool = False,
    ) -> typing.Dict[str, typing.Any]:
        """
        Helper method to create a "result" set for connection response
        :param result: Result value to return (can be None, in which case it is converted to empty string '')
        :param error: If present, This response represents an error. Result will contain an "Explanation" and error contains the error code
        :return: A dictionary, suitable for response to Caller
        """
        result = result if result is not None else ''
        res = {'result': result, 'date': datetime.datetime.now()}
        if error:
            if isinstance(error, int):
                error = errors.errorString(error)
            error = str(error)  # Ensure error is an string
            if errorCode != 0:
                error += ' (code {0:04X})'.format(errorCode)
            res['error'] = error

        res['retryable'] = '1' if retryable else '0'

        return res

    def serviceList(self):
        # We look for services for this authenticator groups. User is logged in in just 1 authenticator, so his groups must coincide with those assigned to ds
        # Ensure user is present on request, used by web views methods
        self._request.user = self._user  # type: ignore

<<<<<<< HEAD
        return Connection.result(result=getServicesData(typing.cast(ExtendedHttpRequestWithUser, self._request)))
=======
        return Connection.result(result=services.getServicesData(self._request))
>>>>>>> e9206283

    def connection(self, doNotCheck: bool = False):
        idService = self._args[0]
        idTransport = self._args[1]
        try:
            (
                ip,
                userService,
                iads,
                trans,
                itrans,
            ) = userServiceManager().getService(  # pylint: disable=unused-variable
                self._user,
<<<<<<< HEAD
                self._request.os,
                self._request.ip,
=======
                self._request.os,  # type: ignore
                self._request.ip,  # type: ignore
>>>>>>> e9206283
                idService,
                idTransport,
                not doNotCheck,
            )
            ci = {
                'username': '',
                'password': '',
                'domain': '',
                'protocol': 'unknown',
                'ip': ip,
            }
            if itrans:  # only will be available id doNotCheck is False
                ci.update(itrans.getConnectionInfo(userService, self._user, 'UNKNOWN'))
            return Connection.result(result=ci)
        except ServiceNotReadyError as e:
            # Refresh ticket and make this retrayable
            return Connection.result(
                error=errors.SERVICE_IN_PREPARATION, errorCode=e.code, retryable=True
            )
        except Exception as e:
            logger.exception("Exception")
            return Connection.result(error=str(e))

    def script(self):
        # Could be one-liner, (... = ..[0:4]), but mypy complains so this is fine :)
        idService = self._args[0]
        idTransport = self._args[1]
        scrambler = self._args[2]
        hostname = self._args[3]

        try:
            res = userServiceManager().getService(
<<<<<<< HEAD
                self._user, self._request.os, self._request.ip, idService, idTransport
=======
                self._user, self._request.os, self._request.ip, idService, idTransport  # type: ignore
>>>>>>> e9206283
            )
            logger.debug('Res: %s', res)
            (
                ip,
                userService,
                userServiceInstance,
                transport,
                transportInstance,
            ) = res  # pylint: disable=unused-variable
            password = cryptoManager().symDecrpyt(self.getValue('password'), scrambler)

            userService.setConnectionSource(
<<<<<<< HEAD
                self._request.ip, hostname
=======
                self._request.ip, hostname  # type: ignore
>>>>>>> e9206283
            )  # Store where we are accessing from so we can notify Service

            if not ip:
                raise ServiceNotReadyError()

            transportScript = transportInstance.getEncodedTransportScript(
                userService,
                transport,
                ip,
<<<<<<< HEAD
                self._request.os,
=======
                self._request.os,  # type: ignore
>>>>>>> e9206283
                self._user,
                password,
                self._request,
            )

            return Connection.result(result=transportScript)
        except ServiceNotReadyError as e:
            # Refresh ticket and make this retrayable
            return Connection.result(
                error=errors.SERVICE_IN_PREPARATION, errorCode=e.code, retryable=True
            )
        except Exception as e:
            logger.exception("Exception")
            return Connection.result(error=str(e))

    def getTicketContent(self):
        return {}  # TODO: use this for something?

<<<<<<< HEAD
=======
    def getUdsLink(self):
        # Returns the UDS link for the user & transport
        self._request.user = self._user  # type: ignore
        self._request._cryptedpass = self._session['REST']['password']  # type: ignore
        self._request._scrambler = self._request.META['HTTP_SCRAMBLER']  # type: ignore
        linkInfo = services.enableService(self._request, idService=self._args[0], idTransport=self._args[1])
        if linkInfo['error']:
            return Connection.result(error=linkInfo['error'])
        return Connection.result(result=linkInfo['url'])

>>>>>>> e9206283
    def get(self):
        """
        Processes get requests
        """
        logger.debug('Connection args for GET: %s', self._args)

        if not self._args:
            # Return list of services/transports
            return self.serviceList()
        if len(self._args) == 1:
            # Maybe we are requesting a ticket content?
            return self.getTicketContent()

        if len(self._args) == 2:
            # Return connection & validate access for service/transport
            return self.connection()

        if len(self._args) == 3:
            # /connection/idService/idTransport/skipcheck
            if self._args[2] == 'skipcheck':
                return self.connection(True)
            # /connection/idService/idTransport/udslink
            elif self._args[2] == 'udslink':
                return self.getUdsLink()

        if len(self._args) == 4:
            # /connection/idService/idTransport/scrambler/hostname
            return self.script()

        raise RequestError('Invalid Request')<|MERGE_RESOLUTION|>--- conflicted
+++ resolved
@@ -52,11 +52,7 @@
     Processes actor requests
     """
 
-<<<<<<< HEAD
     authenticated = True  # Actor requests are not authenticated
-=======
-    authenticated = True  # Connection requests are authenticated
->>>>>>> e9206283
     needs_admin = False
     needs_staff = False
 
@@ -90,13 +86,9 @@
     def serviceList(self):
         # We look for services for this authenticator groups. User is logged in in just 1 authenticator, so his groups must coincide with those assigned to ds
         # Ensure user is present on request, used by web views methods
-        self._request.user = self._user  # type: ignore
-
-<<<<<<< HEAD
+        self._request.user = self._user
+
         return Connection.result(result=getServicesData(typing.cast(ExtendedHttpRequestWithUser, self._request)))
-=======
-        return Connection.result(result=services.getServicesData(self._request))
->>>>>>> e9206283
 
     def connection(self, doNotCheck: bool = False):
         idService = self._args[0]
@@ -110,13 +102,8 @@
                 itrans,
             ) = userServiceManager().getService(  # pylint: disable=unused-variable
                 self._user,
-<<<<<<< HEAD
                 self._request.os,
                 self._request.ip,
-=======
-                self._request.os,  # type: ignore
-                self._request.ip,  # type: ignore
->>>>>>> e9206283
                 idService,
                 idTransport,
                 not doNotCheck,
@@ -149,11 +136,7 @@
 
         try:
             res = userServiceManager().getService(
-<<<<<<< HEAD
                 self._user, self._request.os, self._request.ip, idService, idTransport
-=======
-                self._user, self._request.os, self._request.ip, idService, idTransport  # type: ignore
->>>>>>> e9206283
             )
             logger.debug('Res: %s', res)
             (
@@ -166,11 +149,7 @@
             password = cryptoManager().symDecrpyt(self.getValue('password'), scrambler)
 
             userService.setConnectionSource(
-<<<<<<< HEAD
                 self._request.ip, hostname
-=======
-                self._request.ip, hostname  # type: ignore
->>>>>>> e9206283
             )  # Store where we are accessing from so we can notify Service
 
             if not ip:
@@ -180,11 +159,7 @@
                 userService,
                 transport,
                 ip,
-<<<<<<< HEAD
                 self._request.os,
-=======
-                self._request.os,  # type: ignore
->>>>>>> e9206283
                 self._user,
                 password,
                 self._request,
@@ -203,8 +178,6 @@
     def getTicketContent(self):
         return {}  # TODO: use this for something?
 
-<<<<<<< HEAD
-=======
     def getUdsLink(self):
         # Returns the UDS link for the user & transport
         self._request.user = self._user  # type: ignore
@@ -215,7 +188,6 @@
             return Connection.result(error=linkInfo['error'])
         return Connection.result(result=linkInfo['url'])
 
->>>>>>> e9206283
     def get(self):
         """
         Processes get requests
@@ -234,8 +206,8 @@
             return self.connection()
 
         if len(self._args) == 3:
-            # /connection/idService/idTransport/skipcheck
-            if self._args[2] == 'skipcheck':
+            # /connection/idService/idTransport/skipChecking
+            if self._args[2] == 'skipChecking':
                 return self.connection(True)
             # /connection/idService/idTransport/udslink
             elif self._args[2] == 'udslink':
