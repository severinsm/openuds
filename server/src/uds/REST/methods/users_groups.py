# -*- coding: utf-8 -*-
#
# Copyright (c) 2014-2019 Virtual Cable S.L.
# All rights reserved.
#
# Redistribution and use in source and binary forms, with or without modification,
# are permitted provided that the following conditions are met:
#
#    * Redistributions of source code must retain the above copyright notice,
#      this list of conditions and the following disclaimer.
#    * Redistributions in binary form must reproduce the above copyright notice,
#      this list of conditions and the following disclaimer in the documentation
#      and/or other materials provided with the distribution.
#    * Neither the name of Virtual Cable S.L. nor the names of its contributors
#      may be used to endorse or promote products derived from this software
#      without specific prior written permission.
#
# THIS SOFTWARE IS PROVIDED BY THE COPYRIGHT HOLDERS AND CONTRIBUTORS "AS IS"
# AND ANY EXPRESS OR IMPLIED WARRANTIES, INCLUDING, BUT NOT LIMITED TO, THE
# IMPLIED WARRANTIES OF MERCHANTABILITY AND FITNESS FOR A PARTICULAR PURPOSE ARE
# DISCLAIMED. IN NO EVENT SHALL THE COPYRIGHT HOLDER OR CONTRIBUTORS BE LIABLE
# FOR ANY DIRECT, INDIRECT, INCIDENTAL, SPECIAL, EXEMPLARY, OR CONSEQUENTIAL
# DAMAGES (INCLUDING, BUT NOT LIMITED TO, PROCUREMENT OF SUBSTITUTE GOODS OR
# SERVICES; LOSS OF USE, DATA, OR PROFITS; OR BUSINESS INTERRUPTION) HOWEVER
# CAUSED AND ON ANY THEORY OF LIABILITY, WHETHER IN CONTRACT, STRICT LIABILITY,
# OR TORT (INCLUDING NEGLIGENCE OR OTHERWISE) ARISING IN ANY WAY OUT OF THE USE
# OF THIS SOFTWARE, EVEN IF ADVISED OF THE POSSIBILITY OF SUCH DAMAGE.

"""
@author: Adolfo Gómez, dkmaster at dkmon dot com
"""
import logging
import typing

from django.utils.translation import gettext as _
from django.forms.models import model_to_dict
from django.db import IntegrityError
from django.core.exceptions import ValidationError

from uds.core.util.state import State

from uds.core.auths.exceptions import AuthenticatorException
from uds.core.auths.user import User as aUser
from uds.core.util import log
from uds.core.util.model import processUuid
from uds.models import Authenticator, User, Group, ServicePool
from uds.core.managers import cryptoManager
from uds.REST import RequestError
from uds.core.ui.images import DEFAULT_THUMB_BASE64

from uds.REST.model import DetailHandler

from .user_services import AssignedService


logger = logging.getLogger(__name__)

# Details of /auth

# Not imported at runtime, just for type checking
if typing.TYPE_CHECKING:
    from uds.models import UserService


def getGroupsFromMeta(groups):
    for g in groups:
        if g.is_meta:
            for x in g.groups.all():
                yield x
        else:
            yield g


def getPoolsForGroups(groups):
    for servicePool in ServicePool.getDeployedServicesForGroups(groups):
        yield servicePool


class Users(DetailHandler):

    custom_methods = ['servicesPools', 'userServices']

    @staticmethod
    def uuid_to_id(iterator):
        for v in iterator:
            v['id'] = v['uuid']
            del v['uuid']
            yield v

    def getItems(self, parent: Authenticator, item: typing.Optional[str]):
        logger.debug(item)
        # Extract authenticator
        try:
            if item is None:
                values = list(
                    Users.uuid_to_id(
                        parent.users.all().values(
                            'uuid',
                            'name',
                            'real_name',
                            'comments',
                            'state',
                            'staff_member',
                            'is_admin',
                            'last_access',
                            'parent',
                        )
                    )
                )
                for res in values:
                    res['role'] = (
                        res['staff_member']
                        and (res['is_admin'] and _('Admin') or _('Staff member'))
                        or _('User')
                    )
                return values
            else:
                u = parent.users.get(uuid=processUuid(item))
                res = model_to_dict(
                    u,
                    fields=(
                        'name',
                        'real_name',
                        'comments',
                        'state',
                        'staff_member',
                        'is_admin',
                        'last_access',
                        'parent',
                    ),
                )
                res['id'] = u.uuid
                res['role'] = (
                    res['staff_member']
                    and (res['is_admin'] and _('Admin') or _('Staff member'))
                    or _('User')
                )
                usr = aUser(u)
                res['groups'] = [g.dbGroup().uuid for g in usr.groups()]
                logger.debug('Item: %s', res)
                return res
        except Exception:
            logger.exception('En users')
            raise self.invalidItemException()

    def getTitle(self, parent):
        try:
            return _('Users of {0}').format(
                Authenticator.objects.get(
                    uuid=processUuid(self._kwargs['parent_id'])
                ).name
            )
        except Exception:
            return _('Current users')

    def getFields(self, parent):
        return [
            {
                'name': {
                    'title': _('Username'),
                    'visible': True,
                    'type': 'icon',
                    'icon': 'fa fa-user text-success',
                }
            },
            {'role': {'title': _('Role')}},
            {'real_name': {'title': _('Name')}},
            {'comments': {'title': _('Comments')}},
            {
                'state': {
                    'title': _('state'),
                    'type': 'dict',
                    'dict': State.dictionary(),
                }
            },
            {'last_access': {'title': _('Last access'), 'type': 'datetime'}},
        ]

    def getRowStyle(self, parent):
        return {'field': 'state', 'prefix': 'row-state-'}

<<<<<<< HEAD
    def getLogs(self, parent: Authenticator, item: str):
=======
    def getLogs(self, parent: Authenticator, item):
>>>>>>> e8c45b56
        user = None
        try:
            user = parent.users.get(uuid=processUuid(item))
        except Exception:
            raise self.invalidItemException()

        return log.getLogs(user)

<<<<<<< HEAD
    def saveItem(self, parent: Authenticator, item):
=======
    def saveItem(self, parent: Authenticator, item: typing.Optional[str]) -> None:
>>>>>>> e8c45b56
        logger.debug('Saving user %s / %s', parent, item)
        valid_fields = [
            'name',
            'real_name',
            'comments',
            'state',
            'staff_member',
            'is_admin',
        ]
        if self._params.get('name', '') == '':
            raise RequestError(_('Username cannot be empty'))

        if 'password' in self._params:
            valid_fields.append('password')
            self._params['password'] = cryptoManager().hash(self._params['password'])

        fields = self.readFieldsFromParams(valid_fields)
        if not self._user.is_admin:
            del fields['staff_member']
            del fields['is_admin']

        user = None
        try:
            auth = parent.getInstance()
            if item is None:  # Create new
                auth.createUser(
                    fields
                )  # this throws an exception if there is an error (for example, this auth can't create users)
                user = parent.users.create(**fields)
            else:
                auth.modifyUser(fields)  # Notifies authenticator
                user = parent.users.get(uuid=processUuid(item))
                user.__dict__.update(fields)

            logger.debug('User parent: %s', user.parent)
            if auth.isExternalSource is False and (
                user.parent is None or user.parent == ''
            ):
                groups = self.readFieldsFromParams(['groups'])['groups']
                logger.debug('Groups: %s', groups)
                logger.debug('Got Groups %s', parent.groups.filter(uuid__in=groups))
                user.groups.set(parent.groups.filter(uuid__in=groups))

            user.save()

        except User.DoesNotExist:
            raise self.invalidItemException()
        except IntegrityError:  # Duplicate key probably
            raise RequestError(_('User already exists (duplicate key error)'))
        except AuthenticatorException as e:
            raise RequestError(str(e))
        except ValidationError as e:
            raise RequestError(str(e.message))
        except RequestError:
            raise
        except Exception:
            logger.exception('Saving user')
            raise self.invalidRequestException()

<<<<<<< HEAD
        return self.getItems(parent, user.uuid)

    def deleteItem(self, parent: Authenticator, item: str):
=======
    def deleteItem(self, parent: Authenticator, item):
>>>>>>> e8c45b56
        try:
            user = parent.users.get(uuid=processUuid(item))
            if not self._user.is_admin and (user.is_admin or user.staff_member):
                logger.warn('Removal of user {} denied due to insufficients rights')
                raise self.invalidItemException(
                    'Removal of user {} denied due to insufficients rights'
                )

            assignedUserService: 'UserService'
            for assignedUserService in user.userServices.all():
                try:
                    assignedUserService.user = None  # type: ignore  # Remove assigned user (avoid cascade deletion)
                    assignedUserService.save(update_fields=['user'])
                    assignedUserService.removeOrCancel()
                except Exception:
                    logger.exception('Removing user service')
                    try:
                        assignedUserService.save()
                    except Exception:
                        logger.exception('Saving user on removing error')

            user.delete()
        except Exception:
            logger.exception('Removing user')
            raise self.invalidItemException()

        return 'deleted'

<<<<<<< HEAD
    def servicesPools(self, parent: Authenticator, item: str):
=======
    def servicesPools(self, parent: Authenticator, item):
>>>>>>> e8c45b56
        uuid = processUuid(item)
        user = parent.users.get(uuid=processUuid(uuid))
        res = []
        groups = list(user.getGroups())
        for i in getPoolsForGroups(groups):
            res.append(
                {
                    'id': i.uuid,
                    'name': i.name,
                    'thumb': i.image.thumb64
                    if i.image is not None
                    else DEFAULT_THUMB_BASE64,
                    'user_services_count': i.userServices.exclude(
                        state__in=(State.REMOVED, State.ERROR)
                    ).count(),
                    'state': _('With errors') if i.isRestrained() else _('Ok'),
                }
            )

        return res

<<<<<<< HEAD
    def userServices(self, parent: Authenticator, item: str):
=======
    def userServices(self, parent: Authenticator, item):
>>>>>>> e8c45b56
        uuid = processUuid(item)
        user = parent.users.get(uuid=processUuid(uuid))
        res = []
        for i in user.userServices.all():
            if i.state == State.USABLE:
                v = AssignedService.itemToDict(i)
                v['pool'] = i.deployed_service.name
                v['pool_id'] = i.deployed_service.uuid
                res.append(v)

        return res


class Groups(DetailHandler):

    custom_methods = ['servicesPools', 'users']

<<<<<<< HEAD
    def getItems(self, parent: Authenticator, item: typing.Optional[str]):
=======
    def getItems(self, parent: Authenticator, item):
>>>>>>> e8c45b56
        try:
            multi = False
            if item is None:
                multi = True
                q = parent.groups.all().order_by('name')
            else:
                q = parent.groups.filter(uuid=processUuid(item))
            res = []
            i = None
            for i in q:
                val = {
                    'id': i.uuid,
                    'name': i.name,
                    'comments': i.comments,
                    'state': i.state,
                    'type': i.is_meta and 'meta' or 'group',
                    'meta_if_any': i.meta_if_any,
                }
                if i.is_meta:
                    val['groups'] = list(
                        x.uuid for x in i.groups.all().order_by('name')
                    )
                res.append(val)
            if multi or not i:
                return res
            # Add pools field if 1 item only
            result = res[0]
            if i.is_meta:
                result[
                    'pools'
                ] = (
                    []
                )  # Meta groups do not have "assigned "pools, they get it from groups interaction
            else:
                result['pools'] = [v.uuid for v in i.deployedServices.all()]
            return result
        except Exception:
            logger.exception('REST groups')
            raise self.invalidItemException()

    def getTitle(self, parent: str):
        try:
            return _('Groups of {0}').format(
                Authenticator.objects.get(
                    uuid=processUuid(self._kwargs['parent_id'])
                ).name
            )
        except Exception:
            return _('Current groups')

    def getFields(self, parent):
        return [
            {
                'name': {
                    'title': _('Group'),
                    'visible': True,
                    'type': 'icon_dict',
                    'icon_dict': {
                        'group': 'fa fa-group text-success',
                        'meta': 'fa fa-gears text-info',
                    },
                }
            },
            {'comments': {'title': _('Comments')}},
            {
                'state': {
                    'title': _('state'),
                    'type': 'dict',
                    'dict': State.dictionary(),
                }
            },
        ]

<<<<<<< HEAD
    def getTypes(self, parent: Authenticator, forType: typing.Optional[str]):
=======
    def getTypes(self, parent: Authenticator, forType):
>>>>>>> e8c45b56
        tDct = {
            'group': {'name': _('Group'), 'description': _('UDS Group')},
            'meta': {'name': _('Meta group'), 'description': _('UDS Meta Group')},
        }
        types = [
            {
                'name': tDct[t]['name'],
                'type': t,
                'description': tDct[t]['description'],
                'icon': '',
            }
            for t in tDct
        ]

        if forType is None:
            return types

        try:
            return next(filter(lambda x: x['type'] == forType, types))
        except Exception:
            raise self.invalidRequestException()

<<<<<<< HEAD
    def saveItem(self, parent: Authenticator, item: typing.Optional[str]) -> None:
=======
    def saveItem(self, parent: Authenticator, item) -> None:
>>>>>>> e8c45b56
        group = None  # Avoid warning on reference before assignment
        try:
            is_meta = self._params['type'] == 'meta'
            meta_if_any = self._params.get('meta_if_any', False)
            pools = self._params.get('pools', None)
            logger.debug('Saving group %s / %s', parent, item)
            logger.debug('Meta any %s', meta_if_any)
            logger.debug('Pools: %s', pools)
            valid_fields = ['name', 'comments', 'state']
            if self._params.get('name', '') == '':
                raise RequestError(_('Group name is required'))
            fields = self.readFieldsFromParams(valid_fields)
            is_pattern = fields.get('name', '').find('pat:') == 0
            auth = parent.getInstance()
            if item is None:  # Create new
                if not is_meta and not is_pattern:
                    auth.createGroup(
                        fields
                    )  # this throws an exception if there is an error (for example, this auth can't create groups)
                toSave = {}
                for k in valid_fields:
                    toSave[k] = fields[k]
                toSave['comments'] = fields['comments'][:255]
                toSave['is_meta'] = is_meta
                toSave['meta_if_any'] = meta_if_any
                group = parent.groups.create(**toSave)
            else:
                if not is_meta and not is_pattern:
                    auth.modifyGroup(fields)
                toSave = {}
                for k in valid_fields:
                    toSave[k] = fields[k]
                del toSave['name']  # Name can't be changed
                toSave['comments'] = fields['comments'][:255]
                toSave['meta_if_any'] = meta_if_any

                group = parent.groups.get(uuid=processUuid(item))
                group.__dict__.update(toSave)

            if is_meta:
                group.groups.set(parent.groups.filter(uuid__in=self._params['groups']))

            if pools:
                # Update pools
                group.deployedServices.set(ServicePool.objects.filter(uuid__in=pools))

            group.save()
        except Group.DoesNotExist:
            raise self.invalidItemException()
        except IntegrityError:  # Duplicate key probably
            raise RequestError(_('User already exists (duplicate key error)'))
        except AuthenticatorException as e:
            raise RequestError(str(e))
        except RequestError:
            raise
        except Exception:
            logger.exception('Saving group')
            raise self.invalidRequestException()

    def deleteItem(self, parent: Authenticator, item: str) -> None:
        try:
            group = parent.groups.get(uuid=item)

            group.delete()
        except Exception:
            raise self.invalidItemException()

    def servicesPools(self, parent: Authenticator, item: str) -> typing.List[typing.Mapping[str, typing.Any]]:
        uuid = processUuid(item)
        group = parent.groups.get(uuid=processUuid(uuid))
        res: typing.List[typing.Mapping[str, typing.Any]] = []
        for i in getPoolsForGroups((group,)):
            res.append(
                {
                    'id': i.uuid,
                    'name': i.name,
                    'thumb': i.image.thumb64
                    if i.image is not None
                    else DEFAULT_THUMB_BASE64,
                    'user_services_count': i.userServices.exclude(
                        state__in=(State.REMOVED, State.ERROR)
                    ).count(),
                    'state': _('With errors') if i.isRestrained() else _('Ok'),
                }
            )

        return res

    def users(self, parent: Authenticator, item: str) -> typing.List[typing.Mapping[str, typing.Any]]:
        uuid = processUuid(item)
        group = parent.groups.get(uuid=processUuid(uuid))

        def info(user):
            return {
                'id': user.uuid,
                'name': user.name,
                'real_name': user.real_name,
                'state': user.state,
                'last_access': user.last_access,
            }

        res: typing.List[typing.Mapping[str, typing.Any]] = []
        if group.is_meta:
            # Get all users for everygroup and
            groups = getGroupsFromMeta((group,))
            tmpSet = None
            for g in groups:
                gSet = set((i for i in g.users.all()))
                if tmpSet is None:
                    tmpSet = gSet
                else:
                    if group.meta_if_any:
                        tmpSet |= gSet
                    else:
                        tmpSet &= gSet

                        if not tmpSet:
                            break  # If already empty, stop
            users = list(tmpSet) if tmpSet else list()
            tmpSet = None
        else:
            users = group.users.all()

        for i in users:
            res.append(info(i))

        return res<|MERGE_RESOLUTION|>--- conflicted
+++ resolved
@@ -179,11 +179,7 @@
     def getRowStyle(self, parent):
         return {'field': 'state', 'prefix': 'row-state-'}
 
-<<<<<<< HEAD
     def getLogs(self, parent: Authenticator, item: str):
-=======
-    def getLogs(self, parent: Authenticator, item):
->>>>>>> e8c45b56
         user = None
         try:
             user = parent.users.get(uuid=processUuid(item))
@@ -192,11 +188,7 @@
 
         return log.getLogs(user)
 
-<<<<<<< HEAD
     def saveItem(self, parent: Authenticator, item):
-=======
-    def saveItem(self, parent: Authenticator, item: typing.Optional[str]) -> None:
->>>>>>> e8c45b56
         logger.debug('Saving user %s / %s', parent, item)
         valid_fields = [
             'name',
@@ -256,13 +248,9 @@
             logger.exception('Saving user')
             raise self.invalidRequestException()
 
-<<<<<<< HEAD
         return self.getItems(parent, user.uuid)
 
     def deleteItem(self, parent: Authenticator, item: str):
-=======
-    def deleteItem(self, parent: Authenticator, item):
->>>>>>> e8c45b56
         try:
             user = parent.users.get(uuid=processUuid(item))
             if not self._user.is_admin and (user.is_admin or user.staff_member):
@@ -291,11 +279,7 @@
 
         return 'deleted'
 
-<<<<<<< HEAD
     def servicesPools(self, parent: Authenticator, item: str):
-=======
-    def servicesPools(self, parent: Authenticator, item):
->>>>>>> e8c45b56
         uuid = processUuid(item)
         user = parent.users.get(uuid=processUuid(uuid))
         res = []
@@ -317,11 +301,7 @@
 
         return res
 
-<<<<<<< HEAD
     def userServices(self, parent: Authenticator, item: str):
-=======
-    def userServices(self, parent: Authenticator, item):
->>>>>>> e8c45b56
         uuid = processUuid(item)
         user = parent.users.get(uuid=processUuid(uuid))
         res = []
@@ -339,11 +319,7 @@
 
     custom_methods = ['servicesPools', 'users']
 
-<<<<<<< HEAD
     def getItems(self, parent: Authenticator, item: typing.Optional[str]):
-=======
-    def getItems(self, parent: Authenticator, item):
->>>>>>> e8c45b56
         try:
             multi = False
             if item is None:
@@ -417,11 +393,7 @@
             },
         ]
 
-<<<<<<< HEAD
     def getTypes(self, parent: Authenticator, forType: typing.Optional[str]):
-=======
-    def getTypes(self, parent: Authenticator, forType):
->>>>>>> e8c45b56
         tDct = {
             'group': {'name': _('Group'), 'description': _('UDS Group')},
             'meta': {'name': _('Meta group'), 'description': _('UDS Meta Group')},
@@ -444,11 +416,7 @@
         except Exception:
             raise self.invalidRequestException()
 
-<<<<<<< HEAD
     def saveItem(self, parent: Authenticator, item: typing.Optional[str]) -> None:
-=======
-    def saveItem(self, parent: Authenticator, item) -> None:
->>>>>>> e8c45b56
         group = None  # Avoid warning on reference before assignment
         try:
             is_meta = self._params['type'] == 'meta'
