# -*- coding: utf-8 -*-

#
# Copyright (c) 2014 Virtual Cable S.L.
# All rights reserved.
#
# Redistribution and use in source and binary forms, with or without modification,
# are permitted provided that the following conditions are met:
#
#    * Redistributions of source code must retain the above copyright notice,
#      this list of conditions and the following disclaimer.
#    * Redistributions in binary form must reproduce the above copyright notice,
#      this list of conditions and the following disclaimer in the documentation
#      and/or other materials provided with the distribution.
#    * Neither the name of Virtual Cable S.L. nor the names of its contributors
#      may be used to endorse or promote products derived from this software
#      without specific prior written permission.
#
# THIS SOFTWARE IS PROVIDED BY THE COPYRIGHT HOLDERS AND CONTRIBUTORS "AS IS"
# AND ANY EXPRESS OR IMPLIED WARRANTIES, INCLUDING, BUT NOT LIMITED TO, THE
# IMPLIED WARRANTIES OF MERCHANTABILITY AND FITNESS FOR A PARTICULAR PURPOSE ARE
# DISCLAIMED. IN NO EVENT SHALL THE COPYRIGHT HOLDER OR CONTRIBUTORS BE LIABLE
# FOR ANY DIRECT, INDIRECT, INCIDENTAL, SPECIAL, EXEMPLARY, OR CONSEQUENTIAL
# DAMAGES (INCLUDING, BUT NOT LIMITED TO, PROCUREMENT OF SUBSTITUTE GOODS OR
# SERVICES; LOSS OF USE, DATA, OR PROFITS; OR BUSINESS INTERRUPTION) HOWEVER
# CAUSED AND ON ANY THEORY OF LIABILITY, WHETHER IN CONTRACT, STRICT LIABILITY,
# OR TORT (INCLUDING NEGLIGENCE OR OTHERWISE) ARISING IN ANY WAY OUT OF THE USE
# OF THIS SOFTWARE, EVEN IF ADVISED OF THE POSSIBILITY OF SUCH DAMAGE.

"""
@author: Adolfo Gómez, dkmaster at dkmon dot com
"""
from __future__ import unicode_literals

from uds.core.util.Config import GlobalConfig
from uds.core.util.model import processUuid
from uds.models import Authenticator
from uds.core.auths.auth import authenticate
from uds.core import VERSION as UDS_VERSION

from uds.REST import RequestError
from uds.REST import Handler

import six
import logging
import random
import string

logger = logging.getLogger(__name__)

# Enclosed methods under /auth path


class Login(Handler):
    """
    Responsible of user authentication
    """
    path = 'auth'
    authenticated = False  # Public method

    def post(self):
        """
        This login uses parameters to generate auth token
        The alternative is to use the template tag inside "REST" that is called auth_token, that extracts an auth token from an user session
        We can use any of this forms due to the fact that the auth token is in fact a session key
        Post arguments:
            mandatory:
                username:
                password:
                authId or auth or authSmallName: (must include at least one. If multiple are used, precedence is the list order)
            optional:
                platform: From what platform are we connecting. If not specified, will try to deduct it from user agent.
                Valid values:
                    Linux = 'Linux'
                    WindowsPhone = 'Windows Phone'
                    Windows = 'Windows'
                    Macintosh = 'Mac'
                    Android = 'Android'
                    iPad = 'iPad'
                    iPhone = 'iPhone'
                Defaults to:
                    Unknown = 'Unknown'

        Result:
            on success: { 'result': 'ok', 'auth': [auth_code] }
            on error: { 'result: 'error', 'error': [error string] }

        Locale comes on "Header", as any HTTP Request (Accept-Language header)
        Calls to any method of REST that must be authenticated needs to be called with "X-Auth-Token" Header added
        """
        try:
            if 'authId' not in self._params and 'authSmallName' not in self._params and 'auth' not in self._params:
                raise RequestError('Invalid parameters (no auth)')

            scrambler = ''.join(random.choice(string.letters + string.digits) for _ in range(32))  # @UndefinedVariable
            authId = self._params.get('authId', None)
            authSmallName = self._params.get('authSmallName', None)
            authName = self._params.get('auth', None)
            platform = self._params.get('platform', self._request.os)

            username, password = self._params['username'], self._params['password']
            locale = self._params.get('locale', 'en')
            if authName == 'admin' or authSmallName == 'admin':
                if GlobalConfig.SUPER_USER_LOGIN.get(True) == username and GlobalConfig.SUPER_USER_PASS.get(True) == password:
<<<<<<< HEAD
                    self.genAuthToken(-1, username, locale, platform, True, True)
=======
                    self.genAuthToken(-1, username, password, locale, True, True, scrambler)
>>>>>>> e69800cc
                    return{'result': 'ok', 'token': self.getAuthToken()}
                else:
                    raise Exception('Invalid credentials')
            else:
                try:
                    # Will raise an exception if no auth found
                    if authId is not None:
                        auth = Authenticator.objects.get(uuid=processUuid(authId))
                    elif authName is not None:
                        auth = Authenticator.objects.get(name=authName)
                    else:
                        auth = Authenticator.objects.get(small_name=authSmallName)

                    if password == '':
<<<<<<< HEAD
                        password = 'xdaf44tgas4xd5ñasdłe4g€@#½|«ð2'  # Strange password if credential leaved empty
=======
                        password = 'xdaf44tgas4xd5ñasdłe4g€@#½|«ð2'  # Extrange password if credential left empty
>>>>>>> e69800cc

                    logger.debug('Auth obj: {0}'.format(auth))
                    user = authenticate(username, password, auth)
                    if user is None:  # invalid credentials
                        raise Exception()
<<<<<<< HEAD
                    self.genAuthToken(auth.id, user.name, locale, platform, user.is_admin, user.staff_member)
                    return{'result': 'ok', 'token': self.getAuthToken()}
=======
                    self.genAuthToken(auth.id, user.name, password, locale, user.is_admin, user.staff_member, scrambler)
                    return{'result': 'ok', 'token': self.getAuthToken(), 'version': UDS_VERSION, 'scrambler': scrambler }
>>>>>>> e69800cc
                except:
                    logger.exception('Credentials ')
                    raise Exception('Invalid Credentials (invalid authenticator)')
        except Exception as e:
            logger.exception('exception')
            return {'result': 'error', 'error': six.text_type(e)}


class Logout(Handler):
    """
    Responsible of user de-authentication
    """
    path = 'auth'
    authenticated = True  # By default, all handlers needs authentication

    def get(self):
        # Remove auth token
        self.cleanAuthToken()
        return {'result': 'ok'}

    def post(self):
        return self.get()


class Auths(Handler):
    path = 'auth'
    authenticated = False  # By default, all handlers needs authentication

    def auths(self):
        for a in Authenticator.objects.all():
            if a.getType().isCustom() is False:
                yield {
                    'authId': a.uuid,
                    'authSmallName': str(a.small_name),
                    'auth': a.name,
                }

    def get(self):
        return list(self.auths())<|MERGE_RESOLUTION|>--- conflicted
+++ resolved
@@ -27,9 +27,9 @@
 # OR TORT (INCLUDING NEGLIGENCE OR OTHERWISE) ARISING IN ANY WAY OUT OF THE USE
 # OF THIS SOFTWARE, EVEN IF ADVISED OF THE POSSIBILITY OF SUCH DAMAGE.
 
-"""
+'''
 @author: Adolfo Gómez, dkmaster at dkmon dot com
-"""
+'''
 from __future__ import unicode_literals
 
 from uds.core.util.Config import GlobalConfig
@@ -41,7 +41,6 @@
 from uds.REST import RequestError
 from uds.REST import Handler
 
-import six
 import logging
 import random
 import string
@@ -52,18 +51,18 @@
 
 
 class Login(Handler):
-    """
+    '''
     Responsible of user authentication
-    """
+    '''
     path = 'auth'
     authenticated = False  # Public method
 
     def post(self):
-        """
+        '''
         This login uses parameters to generate auth token
         The alternative is to use the template tag inside "REST" that is called auth_token, that extracts an auth token from an user session
         We can use any of this forms due to the fact that the auth token is in fact a session key
-        Post arguments:
+        Parameters:
             mandatory:
                 username:
                 password:
@@ -87,7 +86,7 @@
 
         Locale comes on "Header", as any HTTP Request (Accept-Language header)
         Calls to any method of REST that must be authenticated needs to be called with "X-Auth-Token" Header added
-        """
+        '''
         try:
             if 'authId' not in self._params and 'authSmallName' not in self._params and 'auth' not in self._params:
                 raise RequestError('Invalid parameters (no auth)')
@@ -102,11 +101,7 @@
             locale = self._params.get('locale', 'en')
             if authName == 'admin' or authSmallName == 'admin':
                 if GlobalConfig.SUPER_USER_LOGIN.get(True) == username and GlobalConfig.SUPER_USER_PASS.get(True) == password:
-<<<<<<< HEAD
-                    self.genAuthToken(-1, username, locale, platform, True, True)
-=======
-                    self.genAuthToken(-1, username, password, locale, True, True, scrambler)
->>>>>>> e69800cc
+                    self.genAuthToken(-1, username, password, locale, platform, True, True, scrambler)
                     return{'result': 'ok', 'token': self.getAuthToken()}
                 else:
                     raise Exception('Invalid credentials')
@@ -121,35 +116,28 @@
                         auth = Authenticator.objects.get(small_name=authSmallName)
 
                     if password == '':
-<<<<<<< HEAD
-                        password = 'xdaf44tgas4xd5ñasdłe4g€@#½|«ð2'  # Strange password if credential leaved empty
-=======
                         password = 'xdaf44tgas4xd5ñasdłe4g€@#½|«ð2'  # Extrange password if credential left empty
->>>>>>> e69800cc
 
                     logger.debug('Auth obj: {0}'.format(auth))
                     user = authenticate(username, password, auth)
                     if user is None:  # invalid credentials
                         raise Exception()
-<<<<<<< HEAD
-                    self.genAuthToken(auth.id, user.name, locale, platform, user.is_admin, user.staff_member)
-                    return{'result': 'ok', 'token': self.getAuthToken()}
-=======
-                    self.genAuthToken(auth.id, user.name, password, locale, user.is_admin, user.staff_member, scrambler)
+                    self.genAuthToken(auth.id, user.name, password, locale, platform, user.is_admin, user.staff_member, scrambler)
                     return{'result': 'ok', 'token': self.getAuthToken(), 'version': UDS_VERSION, 'scrambler': scrambler }
->>>>>>> e69800cc
                 except:
                     logger.exception('Credentials ')
                     raise Exception('Invalid Credentials (invalid authenticator)')
+
+            raise Exception('Invalid Credentials')
         except Exception as e:
             logger.exception('exception')
-            return {'result': 'error', 'error': six.text_type(e)}
+            return {'result': 'error', 'error': unicode(e)}
 
 
 class Logout(Handler):
-    """
+    '''
     Responsible of user de-authentication
-    """
+    '''
     path = 'auth'
     authenticated = True  # By default, all handlers needs authentication
 
