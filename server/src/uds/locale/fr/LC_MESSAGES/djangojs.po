# SOME DESCRIPTIVE TITLE.
# Copyright (C) YEAR THE PACKAGE'S COPYRIGHT HOLDER
# This file is distributed under the same license as the PACKAGE package.
#
# Translators:
# Abdel Baaddi <abaaddi@virtualcable.es>, 2016
# Adolfo Gómez <dkmaster at dkmon dot com>, 2012
msgid ""
msgstr ""
"Project-Id-Version: OpenUDS\n"
"Report-Msgid-Bugs-To: \n"
<<<<<<< HEAD
"POT-Creation-Date: 2016-07-28 13:32+0200\n"
"PO-Revision-Date: 2016-07-26 11:44+0000\n"
=======
"POT-Creation-Date: 2017-01-20 05:34+0100\n"
"PO-Revision-Date: 2017-01-20 04:30+0000\n"
>>>>>>> 343fed32
"Last-Translator: Adolfo Gómez <dkmaster@dkmon.com>\n"
"Language-Team: French (http://www.transifex.com/openuds/openuds/language/"
"fr/)\n"
"Language: fr\n"
"MIME-Version: 1.0\n"
"Content-Type: text/plain; charset=UTF-8\n"
"Content-Transfer-Encoding: 8bit\n"
"Plural-Forms: nplurals=2; plural=(n > 1);\n"

#: static/tmp_js/api-tools.js:322
msgid "Sunday"
msgstr "Dimanche"

#: static/tmp_js/api-tools.js:322 static/tmp_js/gui-d-calendar.js:35
msgid "Monday"
msgstr "Lundi"

#: static/tmp_js/api-tools.js:322 static/tmp_js/gui-d-calendar.js:35
msgid "Tuesday"
msgstr "Mardi"

#: static/tmp_js/api-tools.js:322 static/tmp_js/gui-d-calendar.js:35
msgid "Wednesday"
msgstr "Mercredi"

#: static/tmp_js/api-tools.js:322 static/tmp_js/gui-d-calendar.js:35
msgid "Thursday"
msgstr "Jeudi"

#: static/tmp_js/api-tools.js:322 static/tmp_js/gui-d-calendar.js:35
msgid "Friday"
msgstr "Vendredi"

#: static/tmp_js/api-tools.js:322 static/tmp_js/gui-d-calendar.js:35
msgid "Saturday"
msgstr "Samedi"

#: static/tmp_js/api-tools.js:324
msgid "January"
msgstr "Janvier"

#: static/tmp_js/api-tools.js:324
msgid "February"
msgstr "Février"

#: static/tmp_js/api-tools.js:324
msgid "March"
msgstr "Mars"

#: static/tmp_js/api-tools.js:324
msgid "April"
msgstr "Avril"

#: static/tmp_js/api-tools.js:324
msgid "May"
msgstr "Mai"

#: static/tmp_js/api-tools.js:324
msgid "June"
msgstr "Juin"

#: static/tmp_js/api-tools.js:324
msgid "July"
msgstr "Juillet"

#: static/tmp_js/api-tools.js:324
msgid "August"
msgstr "Août"

#: static/tmp_js/api-tools.js:324
msgid "September"
msgstr "Septembre"

#: static/tmp_js/api-tools.js:324
msgid "October"
msgstr "Octobre"

#: static/tmp_js/api-tools.js:324
msgid "November"
msgstr "Novembre"

#: static/tmp_js/api-tools.js:324
msgid "December"
msgstr "Décembre"

#: static/tmp_js/gui-d-authenticators.js:10 static/tmp_js/gui-d-services.js:13
msgid "Test"
msgstr "Test"

#: static/tmp_js/gui-d-authenticators.js:42
msgid "Search error"
msgstr "Erreur de recherche"

#: static/tmp_js/gui-d-authenticators.js:51 static/tmp_js/gui-form.js:318
msgid "Accept"
msgstr "Accepter"

#: static/tmp_js/gui-d-authenticators.js:148
#: static/tmp_js/gui-d-connectivity.js:43 static/tmp_js/gui-d-osmanagers.js:39
#: static/tmp_js/gui-d-services.js:89 static/tmp_js/gui-d-services.js:131
#: static/tmp_js/gui-d-servicespools.js:220
msgid "Error accessing data"
msgstr "Erreur d'accès aux données"

#: static/tmp_js/gui-d-authenticators.js:174
msgid "Edit group"
msgstr "Modifier groupe"

#: static/tmp_js/gui-d-authenticators.js:196
#: static/tmp_js/gui-d-authenticators.js:239
msgid "Group saved"
msgstr "Groupe sauvé"

#: static/tmp_js/gui-d-authenticators.js:217
msgid "New meta group"
msgstr "Nouveau groupe de meta"

#: static/tmp_js/gui-d-authenticators.js:219
msgid "New group"
msgstr "Nouveau groupe"

#: static/tmp_js/gui-d-authenticators.js:231
msgid "Search groups"
msgstr "Groupes de recherche"

#: static/tmp_js/gui-d-authenticators.js:231
#: static/tmp_js/gui-permissions.js:36 static/tmp_js/gui-permissions.js:85
msgid "Group"
msgstr "Groupe"

#: static/tmp_js/gui-d-authenticators.js:231
msgid "Groups found"
msgstr "Groupes trouvés"

#: static/tmp_js/gui-d-authenticators.js:240
msgid "Group saving error"
msgstr "Groupe économie erreur"

#: static/tmp_js/gui-d-authenticators.js:252
msgid "Delete group"
msgstr "Supprimer le groupe"

#: static/tmp_js/gui-d-authenticators.js:252
msgid "Group deletion error"
msgstr "Erreur de suppression de groupe"

#: static/tmp_js/gui-d-authenticators.js:299
msgid "Edit user"
msgstr "Modifier utilisateur"

#: static/tmp_js/gui-d-authenticators.js:331
#: static/tmp_js/gui-d-authenticators.js:362
msgid "User saved"
msgstr "Utilisateur enregistré"

#: static/tmp_js/gui-d-authenticators.js:332
#: static/tmp_js/gui-d-authenticators.js:363
msgid "User saving error"
msgstr "Utilisateur sauvegarde erreur"

#: static/tmp_js/gui-d-authenticators.js:343
msgid "New user"
msgstr "Nouvel utilisateur"

#: static/tmp_js/gui-d-authenticators.js:354
msgid "Search users"
msgstr "Utilisateurs de la recherche"

#: static/tmp_js/gui-d-authenticators.js:354
#: static/tmp_js/gui-permissions.js:33 static/tmp_js/gui-permissions.js:82
msgid "User"
msgstr "Utilisateur"

#: static/tmp_js/gui-d-authenticators.js:354
msgid "Users found"
msgstr "Utilisateurs trouvés"

#: static/tmp_js/gui-d-authenticators.js:368
msgid "Delete user"
msgstr "Supprimer l'utilisateur"

#: static/tmp_js/gui-d-authenticators.js:368
msgid "User deletion error"
msgstr "Erreur de suppression d'utilisateur"

#: static/tmp_js/gui-d-authenticators.js:379
msgid "New authenticator"
msgstr "Nouvel authentificateur"

#: static/tmp_js/gui-d-authenticators.js:379
msgid "Authenticator creation error"
msgstr "Erreur de création d'authentificateur"

#: static/tmp_js/gui-d-authenticators.js:380
msgid "Edit authenticator"
msgstr "Modifier l'authentificateur"

#: static/tmp_js/gui-d-authenticators.js:380
msgid "Authenticator saving error"
msgstr "Authentificateur sauver erreur"

#: static/tmp_js/gui-d-authenticators.js:381
msgid "Delete authenticator"
msgstr "Supprimer l'authentificateur"

#: static/tmp_js/gui-d-authenticators.js:381
msgid "Authenticator deletion error"
msgstr "Erreur suppression authentificateur"

#: static/tmp_js/gui-d-calendar.js:23
msgid "day"
msgstr "Journée"

#: static/tmp_js/gui-d-calendar.js:23
msgid "days"
msgstr "jours"

#: static/tmp_js/gui-d-calendar.js:23
msgid "Dayly"
msgstr "Dayly"

#: static/tmp_js/gui-d-calendar.js:24
msgid "week"
msgstr "semaine"

#: static/tmp_js/gui-d-calendar.js:24
msgid "weeks"
msgstr "semaines"

#: static/tmp_js/gui-d-calendar.js:24
msgid "Weekly"
msgstr "Hebdomadaire"

#: static/tmp_js/gui-d-calendar.js:25
msgid "month"
msgstr "mois"

#: static/tmp_js/gui-d-calendar.js:25
msgid "months"
msgstr "mois"

#: static/tmp_js/gui-d-calendar.js:25
msgid "Monthly"
msgstr "Mensuel"

#: static/tmp_js/gui-d-calendar.js:26
msgid "year"
msgstr "année"

#: static/tmp_js/gui-d-calendar.js:26
msgid "years"
msgstr "années"

#: static/tmp_js/gui-d-calendar.js:26
msgid "Yearly"
msgstr "Tous les ans"

#: static/tmp_js/gui-d-calendar.js:27
msgid "Weekdays"
msgstr "Lundi au vendredi"

#: static/tmp_js/gui-d-calendar.js:30
msgid "Minutes"
msgstr "Minutes"

#: static/tmp_js/gui-d-calendar.js:31
msgid "Hours"
msgstr "Heures"

#: static/tmp_js/gui-d-calendar.js:32
msgid "Days"
msgstr "Jours"

#: static/tmp_js/gui-d-calendar.js:33
msgid "Weeks"
msgstr "Semaines"

#: static/tmp_js/gui-d-calendar.js:35
msgid "Sun"
msgstr "Sun"

#: static/tmp_js/gui-d-calendar.js:51
msgid "(no days)"
msgstr "(pas de jours)"

#: static/tmp_js/gui-d-calendar.js:151
msgid "This rule will be valid every "
msgstr "Cette règle sera valide chaque "

#: static/tmp_js/gui-d-calendar.js:153
msgid "of any week"
msgstr "de n'importe quelle semaine"

#: static/tmp_js/gui-d-calendar.js:161
msgid "from"
msgstr "De"

#: static/tmp_js/gui-d-calendar.js:163
msgid "onwards"
msgstr "à partir"

#: static/tmp_js/gui-d-calendar.js:165
msgid "until "
msgstr "jusqu'au "

#: static/tmp_js/gui-d-calendar.js:167
msgid "starting at"
msgstr "à partir de"

#: static/tmp_js/gui-d-calendar.js:170
msgid "and will remain valid for "
msgstr "et restera valable pour "

#: static/tmp_js/gui-d-calendar.js:172
msgid "with no duration"
msgstr "avec aucune durée"

#: static/tmp_js/gui-d-calendar.js:208
msgid "New rule"
msgstr "Nouvelle règle"

#: static/tmp_js/gui-d-calendar.js:208
msgid "Edit rule"
msgstr "Modifier la règle"

#: static/tmp_js/gui-d-calendar.js:209
msgid "Save"
msgstr "Enregistrer"

#: static/tmp_js/gui-d-calendar.js:277
msgid "Error creating rule"
msgstr "Règle de création erreur"

#: static/tmp_js/gui-d-calendar.js:280
msgid "Error saving rule"
msgstr "Règle une erreur"

#: static/tmp_js/gui-d-calendar.js:326
msgid "Delete rule"
msgstr "Supprimer la règle"

#: static/tmp_js/gui-d-calendar.js:326
msgid "Rule deletion error"
msgstr "Erreur de suppression de règle"

#: static/tmp_js/gui-d-calendar.js:333
msgid "New calendar"
msgstr "Nouveau calendrier"

#: static/tmp_js/gui-d-calendar.js:333
msgid "Calendar creation error"
msgstr "Erreur de création de calendrier"

#: static/tmp_js/gui-d-calendar.js:334
msgid "Edit calendar"
msgstr "Modifier le calendrier"

#: static/tmp_js/gui-d-calendar.js:334
msgid "Calendar saving error"
msgstr "Calendrier sauver erreur"

#: static/tmp_js/gui-d-calendar.js:335
msgid "Delete calendar"
msgstr "Supprimer le calendrier"

#: static/tmp_js/gui-d-calendar.js:335
msgid "Calendar deletion error"
msgstr "Erreur de suppression de calendrier"

#: static/tmp_js/gui-d-config.js:56
msgid "Configuration saved"
msgstr "Configuration sauvegardée"

#: static/tmp_js/gui-d-config.js:60
msgid "No changes has been made"
msgstr "Aucune modification n'a été apportée"

#: static/tmp_js/gui-d-connectivity.js:46
msgid "New transport"
msgstr "Nouveau transport"

#: static/tmp_js/gui-d-connectivity.js:46
msgid "Transport creation error"
msgstr "Erreur de création de transport"

#: static/tmp_js/gui-d-connectivity.js:47
msgid "Edit transport"
msgstr "Edit de transport"

#: static/tmp_js/gui-d-connectivity.js:47
msgid "Transport saving error"
msgstr "Transport sauver erreur"

#: static/tmp_js/gui-d-connectivity.js:48
msgid "Delete transport"
msgstr "Supprimer le transport"

#: static/tmp_js/gui-d-connectivity.js:48
msgid "Transport deletion error"
msgstr "Erreur de suppression de transport"

#: static/tmp_js/gui-d-connectivity.js:55
msgid "New network"
msgstr "Nouveau réseau"

#: static/tmp_js/gui-d-connectivity.js:55
msgid "Network creation error"
msgstr "Erreur de création de réseau"

#: static/tmp_js/gui-d-connectivity.js:56
msgid "Edit network"
msgstr "Modifier le réseau"

#: static/tmp_js/gui-d-connectivity.js:56
msgid "Network saving error"
msgstr "Réseau économie erreur"

#: static/tmp_js/gui-d-connectivity.js:57
msgid "Delete network"
msgstr "Supprimer réseau"

#: static/tmp_js/gui-d-connectivity.js:57
msgid "Network deletion error"
msgstr "Erreur de suppression de réseau"

#: static/tmp_js/gui-d-dashboard.js:40
msgid "Staff member"
msgstr "Membre du personnel"

#: static/tmp_js/gui-d-gallery.js:17
msgid "New image"
msgstr "Nouvelle image"

#: static/tmp_js/gui-d-gallery.js:17
msgid "Edit image"
msgstr "Modifier l'image"

#: static/tmp_js/gui-d-gallery.js:18
msgid "Upload"
msgstr "Télécharger"

#: static/tmp_js/gui-d-gallery.js:26
msgid "You must select an image"
msgstr "Vous devez sélectionner une image"

#: static/tmp_js/gui-d-gallery.js:34
msgid "Image is too big (max. upload size is 256Kb)"
msgstr ""
"L'image est trop grande (taille de téléchargement de max. est de 256Kb)"

#: static/tmp_js/gui-d-gallery.js:80
msgid "Delete Image"
msgstr "Suppression d'Image"

#: static/tmp_js/gui-d-gallery.js:80
msgid "Image deletion error"
msgstr "Erreur de suppression d'image"

#: static/tmp_js/gui-d-osmanagers.js:42
msgid "New OSManager"
msgstr "Nouveau OSManager"

#: static/tmp_js/gui-d-osmanagers.js:42
msgid "OSManager creation error"
msgstr "Erreur de création de OSManager"

#: static/tmp_js/gui-d-osmanagers.js:43
msgid "Edit OSManager"
msgstr "Modifier OSManager"

#: static/tmp_js/gui-d-osmanagers.js:43
msgid "OSManager saving error"
msgstr "OSManager erreur de sauvegarde"

#: static/tmp_js/gui-d-osmanagers.js:44
msgid "Delete OSManager"
msgstr "Supprimer OSManager"

#: static/tmp_js/gui-d-osmanagers.js:44
msgid "OSManager deletion error"
msgstr "Erreur de suppression de OSManager"

#: static/tmp_js/gui-d-reports.js:21 static/tmp_js/gui-d-reports.js:38
msgid "Generate report"
msgstr "Générer le rapport"

#: static/tmp_js/gui-d-reports.js:59
msgid "Error creating report"
msgstr "Erreur de création du rapport"

#: static/tmp_js/gui-d-reports.js:62
msgid "Error obtaining report description"
msgstr "Pour obtenir description de rapport d'erreur"

#: static/tmp_js/gui-d-services.js:66
msgid "In Maintenance"
msgstr "Dans l'entretien"

#: static/tmp_js/gui-d-services.js:68
msgid "Active"
msgstr "Actif"

#: static/tmp_js/gui-d-services.js:111
msgid "Information"
msgstr "Informations"

#: static/tmp_js/gui-d-services.js:128
msgid "Service information"
msgstr "Service d'information"

#: static/tmp_js/gui-d-services.js:186
msgid "Edit service"
msgstr "Modifier le service"

#: static/tmp_js/gui-d-services.js:186
msgid "Service creation error"
msgstr "Erreur de création de service"

#: static/tmp_js/gui-d-services.js:187
msgid "New service"
msgstr "Nouveau service"

#: static/tmp_js/gui-d-services.js:187
msgid "Service saving error"
msgstr "Service enregistrement d'erreur"

#: static/tmp_js/gui-d-services.js:188
msgid "Delete service"
msgstr "Supprimer le service"

#: static/tmp_js/gui-d-services.js:188
msgid "Service deletion error"
msgstr "Erreur de suppression de service"

#: static/tmp_js/gui-d-services.js:204 static/tmp_js/gui-d-services.js:227
msgid "Maintenance"
msgstr "Entretien"

#: static/tmp_js/gui-d-services.js:213
msgid "Maintenance Mode"
msgstr "Mode maintenance"

#: static/tmp_js/gui-d-services.js:213
msgid "Enter Maintenance Mode?"
msgstr "Entrer en Mode de Maintenance ?"

#: static/tmp_js/gui-d-services.js:213
msgid "Exit Maintenance Mode?"
msgstr "Quitter le Mode de Maintenance ?"

#: static/tmp_js/gui-d-services.js:232
msgid "Enter maintenance Mode"
msgstr "Entrez maintenance Mode"

#: static/tmp_js/gui-d-services.js:235
msgid "Exit Maintenance Mode"
msgstr "Quitter le Mode d'entretien"

#: static/tmp_js/gui-d-services.js:243
msgid "New services provider"
msgstr "Nouveau fournisseur de services"

#: static/tmp_js/gui-d-services.js:243
msgid "Services provider creation error"
msgstr "Erreur de création de fournisseur de services"

#: static/tmp_js/gui-d-services.js:244
msgid "Edit services provider"
msgstr "Modifier le fournisseur de services"

#: static/tmp_js/gui-d-services.js:244
msgid "Services Provider saving error"
msgstr "Fournisseur de services de sauvegarde erreur"

#: static/tmp_js/gui-d-services.js:245
msgid "Delete services provider"
msgstr "Supprimer le fournisseur de services"

#: static/tmp_js/gui-d-services.js:245
msgid "Services Provider deletion error"
msgstr "Erreur de suppression de fournisseur de services"

#: static/tmp_js/gui-d-servicespools-actions.js:54
msgid "Launch Now"
msgstr "Lancez maintenant"

#: static/tmp_js/gui-d-servicespools-actions.js:62
msgid "Execute action"
msgstr "Exécuter l'action"

#: static/tmp_js/gui-d-servicespools-actions.js:62
msgid "Launch action execution right now?"
msgstr "Lancer dès maintenant l'exécution de l'action ?"

#: static/tmp_js/gui-d-servicespools-actions.js:108
msgid "Beginning"
msgstr "Début"

#: static/tmp_js/gui-d-servicespools-actions.js:108
msgid "Ending"
msgstr "Se terminant"

#: static/tmp_js/gui-d-servicespools-actions.js:117
msgid "Add scheduled action"
msgstr "Ajouter une action planifiée"

#: static/tmp_js/gui-d-servicespools-actions.js:179
#: static/tmp_js/gui-d-servicespools-calendars.js:95
msgid "Edit access calendar"
msgstr "Modifier le calendrier d'accès"

#: static/tmp_js/gui-d-servicespools-actions.js:216
#: static/tmp_js/gui-d-servicespools-calendars.js:122
msgid "Remove access calendar"
msgstr "Supprimer le calendrier d'accès"

#: static/tmp_js/gui-d-servicespools-actions.js:216
#: static/tmp_js/gui-d-servicespools-calendars.js:122
msgid "Access calendar removal error"
msgstr "Erreur de suppression d'accès calendrier"

#: static/tmp_js/gui-d-servicespools-calendars.js:44
msgid "Add access calendar"
msgstr "Ajouter un accès calendrier"

#: static/tmp_js/gui-d-servicespools-calendars.js:73
msgid "Default fallback access"
msgstr "Accès de secours par défaut"

#: static/tmp_js/gui-d-servicespools-publications.js:17
#: static/tmp_js/gui-d-servicespools-publications.js:41
msgid "Cancel"
msgstr "Annuler"

#: static/tmp_js/gui-d-servicespools-publications.js:22
#: static/tmp_js/gui-d-servicespools-publications.js:56
#: static/tmp_js/gui-d-servicespools-publications.js:57
msgid "Publish"
msgstr "Publier"

#: static/tmp_js/gui-d-servicespools-publications.js:22
msgid "Cancel publication?"
msgstr "Annuler la publication ?"

#: static/tmp_js/gui-d-servicespools-publications.js:39
msgid "Force Cancel"
msgstr "Force Cancel"

#: static/tmp_js/gui-d-servicespools-publications.js:67
msgid "Failed creating publication"
msgstr "Échec de création de publication"

#: static/tmp_js/gui-d-servicespools-transports.js:29
msgid "Add transport"
msgstr "Ajouter transport"

#: static/tmp_js/gui-d-servicespools-transports.js:36
msgid "You must provide a transport"
msgstr "Vous devez fournir un transport"

#: static/tmp_js/gui-d-servicespools-transports.js:50
msgid "Remove transport"
msgstr "Supprimer le transport"

#: static/tmp_js/gui-d-servicespools-transports.js:50
msgid "Transport removal error"
msgstr "Erreur de suppression de transport"

#: static/tmp_js/gui-d-servicespools.js:153
#: static/tmp_js/gui-d-servicespools.js:360
msgid "Yes"
msgstr "Oui"

#: static/tmp_js/gui-d-servicespools.js:155
#: static/tmp_js/gui-d-servicespools.js:362
msgid "No"
msgstr "Non"

#: static/tmp_js/gui-d-servicespools.js:215
msgid "error"
msgstr "erreur"

#: static/tmp_js/gui-d-servicespools.js:264
msgid "Remove Cache element"
msgstr "Remove, élément de Cache"

#: static/tmp_js/gui-d-servicespools.js:264
#: static/tmp_js/gui-d-servicespools.js:381
msgid "Deletion error"
msgstr "Erreur de suppression"

#: static/tmp_js/gui-d-servicespools.js:286
msgid "Add group"
msgstr "Ajouter groupe"

#: static/tmp_js/gui-d-servicespools.js:309
msgid "You must provide authenticator and group"
msgstr "Vous devez fournir authentificateur et groupe"

#: static/tmp_js/gui-d-servicespools.js:328
msgid "Remove group"
msgstr "Supprimer le groupe"

#: static/tmp_js/gui-d-servicespools.js:328
msgid "Group removal error"
msgstr "Erreur de suppression de groupe"

#: static/tmp_js/gui-d-servicespools.js:381
msgid "Remove Assigned service"
msgstr "Supprimer le service affecté"

#: static/tmp_js/gui-d-servicespools.js:429
msgid "Restrained"
msgstr "Retenu"

#: static/tmp_js/gui-d-servicespools.js:438
msgid "New service pool"
msgstr "Nouvelle piscine service"

#: static/tmp_js/gui-d-servicespools.js:438
msgid "creation error"
msgstr "erreur de création"

#: static/tmp_js/gui-d-servicespools.js:448
msgid "Publish on creation"
msgstr "Publier sur création"

#: static/tmp_js/gui-d-servicespools.js:449
msgid "If selected, will initiate the publication inmediatly after creation"
msgstr "Si sélectionné, lancera la publication immédiatement après création"

#: static/tmp_js/gui-d-servicespools.js:461 static/tmp_js/gui.js:50
msgid "Edit"
msgstr "Edit"

#: static/tmp_js/gui-d-servicespools.js:461
msgid "saving error"
msgstr "erreur de sauvegarde"

#: static/tmp_js/gui-d-servicespools.js:464 static/tmp_js/gui-methods.js:141
#: static/tmp_js/gui.js:54
msgid "Delete"
msgstr "Supprimer"

#: static/tmp_js/gui-d-servicespools.js:464
msgid "deletion error"
msgstr "erreur de suppression"

#: static/tmp_js/gui-d-servicespoolsgroup.js:21
<<<<<<< HEAD
msgid "New services Services Pool Group"
msgstr "Nouveaux services Services piscine groupe"

#: static/tmp_js/gui-d-servicespoolsgroup.js:21
msgid "Services Services Pool Group creation error"
msgstr "Erreur de création de services Services piscine groupe"

#: static/tmp_js/gui-d-servicespoolsgroup.js:22
msgid "Edit services Services Pool Group"
msgstr "Modifier les services Services piscine groupe"
=======
msgid "New Services Pool Group"
msgstr "Nouveau groupe de Services piscine"

#: static/tmp_js/gui-d-servicespoolsgroup.js:21
msgid "Services Pool Group creation error"
msgstr "Erreur de création de services piscine groupe"

#: static/tmp_js/gui-d-servicespoolsgroup.js:22
msgid "Edit Services Pool Group"
msgstr "Modifier un groupe Services piscine"

#: static/tmp_js/gui-d-servicespoolsgroup.js:22
msgid "Services Pool Group saving error"
msgstr "Services piscine groupe sauver erreur"
>>>>>>> 343fed32

#: static/tmp_js/gui-d-servicespoolsgroup.js:23
msgid "Delete Services Pool Group"
msgstr "Supprimer le Pool Services groupe"

#: static/tmp_js/gui-d-servicespoolsgroup.js:23
<<<<<<< HEAD
msgid "Services Pool Group error"
msgstr "Erreur de services piscine groupe"
=======
msgid "Services Pool Group removal error"
msgstr "Erreur de suppression de services piscine groupe"
>>>>>>> 343fed32

#: static/tmp_js/gui-definition.js:12
msgid "Cache"
msgstr "Cache"

#: static/tmp_js/gui-definition.js:12
msgid "Cache has been flushed"
msgstr "Cache a été vidé"

#: static/tmp_js/gui-element.js:252
msgid "Refresh operation failed"
msgstr "Actualiser l'opération a échoué"

#: static/tmp_js/gui-element.js:629
msgid "Date"
msgstr "Date"

#: static/tmp_js/gui-element.js:637
msgid "level"
msgstr "niveau"

#: static/tmp_js/gui-element.js:644
msgid "source"
msgstr "source"

#: static/tmp_js/gui-element.js:650
msgid "message"
msgstr "Message"

#: static/tmp_js/gui-element.js:655
msgid "Logs"
msgstr "Journaux"

#: static/tmp_js/gui-form.js:95
msgid "Main"
msgstr "Principal"

#: static/tmp_js/gui-form.js:301
msgid "yes"
msgstr "Oui"

#: static/tmp_js/gui-form.js:302
msgid "no"
msgstr "ne"

#: static/tmp_js/gui-form.js:319
msgid "Close"
msgstr "Fermer"

#: static/tmp_js/gui-methods.js:17
msgid "Test passed successfully"
msgstr "Test passé avec succès"

#: static/tmp_js/gui-methods.js:20
msgid "Test failed:"
msgstr "Test a échoué :"

#: static/tmp_js/gui-methods.js:24
msgid "Test error"
msgstr "Erreur de test"

#: static/tmp_js/gui-methods.js:56
msgid "Edition successfully done"
msgstr "Edition faite avec succès"

#: static/tmp_js/gui-methods.js:78
msgid "Overview"
msgstr "Vue d'ensemble"

#: static/tmp_js/gui-methods.js:101
msgid "of type"
msgstr "de type"

#: static/tmp_js/gui-methods.js:119
msgid "Creation successfully done"
msgstr "Création faite avec succès"

#: static/tmp_js/gui-methods.js:139
msgid "Are you sure do you want to delete "
msgstr "Êtes-vous sûr que vous souhaitez supprimer "

#: static/tmp_js/gui-methods.js:139
msgid "items:"
msgstr "Articles :"

#: static/tmp_js/gui-methods.js:148
msgid "Error deleting"
msgstr "Suppression de l'erreur"

#: static/tmp_js/gui-methods.js:150
msgid "Successfully deleted"
msgstr "A été correctement supprimé"

#: static/tmp_js/gui-methods.js:155
msgid "Deletion results"
msgstr "Résultats de la suppression"

#: static/tmp_js/gui-permissions.js:42
msgid "Add"
msgstr "Ajouter"

#: static/tmp_js/gui-permissions.js:67
msgid "You must provide authenticator and"
msgstr "Vous devez fournir l'authentificateur et"

#: static/tmp_js/gui-permissions.js:88
msgid "Confirm revocation of following permissions: <br/>"
msgstr "Vérifier la révocation des autorisations suivantes : <br/>"

#: static/tmp_js/gui-permissions.js:98
msgid "Remove "
msgstr "Supprimer "

#: static/tmp_js/gui-permissions.js:99
msgid "Revoke"
msgstr "Révoquer"

#: static/tmp_js/gui-permissions.js:131
msgid "Permissions for"
msgstr "Autorisations pour"

#: static/tmp_js/gui-tools.js:14
msgid "Just a moment..."
msgstr "Un instant..."

#: static/tmp_js/gui-tools.js:146
msgid "Never"
msgstr "Jamais"

#: static/tmp_js/gui.js:21
msgid "_MENU_ records per page"
msgstr "Documents _MENU_ par page"

#: static/tmp_js/gui.js:22
msgid "Empty"
msgstr "Vide"

#: static/tmp_js/gui.js:23 static/tmp_js/gui.js:25
msgid "No records"
msgstr "Aucun enregistrement"

#: static/tmp_js/gui.js:24
msgid "Records _START_ to _END_ of _TOTAL_"
msgstr "Dossiers _START_ à _END_ de _TOTAL_"

#: static/tmp_js/gui.js:26
msgid "(filtered from _MAX_ total records)"
msgstr "(filtrée de total d'enregistrements _MAX_)"

#: static/tmp_js/gui.js:27
msgid "Please wait, processing"
msgstr "Veuillez patienter, traitement"

#: static/tmp_js/gui.js:28
msgid "Filter"
msgstr "Filtre"

#: static/tmp_js/gui.js:38
#, javascript-format
msgid "Selected %d rows"
msgstr "Certains %d lignes"

#: static/tmp_js/gui.js:39
msgid "Click on a row to select it"
msgstr "Cliquez sur une ligne pour la sélectionner"

#: static/tmp_js/gui.js:40
msgid "Selected one row"
msgstr "Sélectionné une ligne"

#: static/tmp_js/gui.js:46
msgid "New"
msgstr "Nouveau"

#: static/tmp_js/gui.js:58
msgid "Permissions"
msgstr "Autorisations"

#: static/tmp_js/gui.js:62
msgid "Xls"
msgstr "XLS"

#: static/tmp_js/gui.js:124
msgid "Message"
msgstr "Message"

#: static/tmp_js/gui.js:132
msgid "Connection failed"
msgstr "Échoué de la connexion"

#: static/tmp_js/gui.js:229
msgid "This field is required."
msgstr "Ce champ est obligatoire."

#: static/tmp_js/gui.js:230
msgid "Please fix this field."
msgstr "Corrigez ce champ."

#: static/tmp_js/gui.js:231
msgid "Please enter a valid email address."
msgstr "Veuillez entrer une adresse email valide."

#: static/tmp_js/gui.js:232
msgid "Please enter a valid URL."
msgstr "Veuillez entrer une URL valide."

#: static/tmp_js/gui.js:233
msgid "Please enter a valid date."
msgstr "Veuillez entrer une date valide."

#: static/tmp_js/gui.js:234
msgid "Please enter a valid date (ISO)."
msgstr "Veuillez entrer une date valide (ISO)."

#: static/tmp_js/gui.js:235
msgid "Please enter a valid number."
msgstr "Veuillez entrer un numéro valide."

#: static/tmp_js/gui.js:236
msgid "Please enter only digits."
msgstr "Veuillez saisir uniquement des chiffres."

#: static/tmp_js/gui.js:237
msgid "Please enter a valid credit card number."
msgstr "Veuillez entrer un numéro de carte de crédit valide."

#: static/tmp_js/gui.js:238
msgid "Please enter the same value again."
msgstr "Entrez à nouveau la même valeur."

#: static/tmp_js/gui.js:239
msgid "Please enter no more than {0} characters."
msgstr "S'il vous plaît entrez pas plus de {0} caractères."

#: static/tmp_js/gui.js:240
msgid "Please enter at least {0} characters."
msgstr "Veuillez saisir au moins {0} caractères."

#: static/tmp_js/gui.js:241
msgid "Please enter a value between {0} and {1} characters long."
msgstr "Veuillez entrer une valeur entre {0} et {1} caractères longtemps."

#: static/tmp_js/gui.js:242
msgid "Please enter a value between {0} and {1}."
msgstr "Veuillez entrer une valeur entre {0} et {1}."

#: static/tmp_js/gui.js:243
msgid "Please enter a value less than or equal to {0}."
msgstr "Veuillez entrer une valeur inférieure ou égale à {0}."

#: static/tmp_js/gui.js:244
msgid "Please enter a value greater than or equal to {0}."
msgstr "Entrez une valeur supérieure ou égale à {0}."

#: static/tmp_js/uds-client.js:43
msgid "Contacting service..."
msgstr "Contacté le service..."

#: static/tmp_js/uds-client.js:184
msgid "Error accessing service: "
msgstr "Erreur d'accès au service : "<|MERGE_RESOLUTION|>--- conflicted
+++ resolved
@@ -9,13 +9,8 @@
 msgstr ""
 "Project-Id-Version: OpenUDS\n"
 "Report-Msgid-Bugs-To: \n"
-<<<<<<< HEAD
-"POT-Creation-Date: 2016-07-28 13:32+0200\n"
-"PO-Revision-Date: 2016-07-26 11:44+0000\n"
-=======
 "POT-Creation-Date: 2017-01-20 05:34+0100\n"
 "PO-Revision-Date: 2017-01-20 04:30+0000\n"
->>>>>>> 343fed32
 "Last-Translator: Adolfo Gómez <dkmaster@dkmon.com>\n"
 "Language-Team: French (http://www.transifex.com/openuds/openuds/language/"
 "fr/)\n"
@@ -765,18 +760,6 @@
 msgstr "erreur de suppression"
 
 #: static/tmp_js/gui-d-servicespoolsgroup.js:21
-<<<<<<< HEAD
-msgid "New services Services Pool Group"
-msgstr "Nouveaux services Services piscine groupe"
-
-#: static/tmp_js/gui-d-servicespoolsgroup.js:21
-msgid "Services Services Pool Group creation error"
-msgstr "Erreur de création de services Services piscine groupe"
-
-#: static/tmp_js/gui-d-servicespoolsgroup.js:22
-msgid "Edit services Services Pool Group"
-msgstr "Modifier les services Services piscine groupe"
-=======
 msgid "New Services Pool Group"
 msgstr "Nouveau groupe de Services piscine"
 
@@ -791,20 +774,14 @@
 #: static/tmp_js/gui-d-servicespoolsgroup.js:22
 msgid "Services Pool Group saving error"
 msgstr "Services piscine groupe sauver erreur"
->>>>>>> 343fed32
 
 #: static/tmp_js/gui-d-servicespoolsgroup.js:23
 msgid "Delete Services Pool Group"
 msgstr "Supprimer le Pool Services groupe"
 
 #: static/tmp_js/gui-d-servicespoolsgroup.js:23
-<<<<<<< HEAD
-msgid "Services Pool Group error"
-msgstr "Erreur de services piscine groupe"
-=======
 msgid "Services Pool Group removal error"
 msgstr "Erreur de suppression de services piscine groupe"
->>>>>>> 343fed32
 
 #: static/tmp_js/gui-definition.js:12
 msgid "Cache"
