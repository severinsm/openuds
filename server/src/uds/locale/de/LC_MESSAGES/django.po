--- conflicted
+++ resolved
@@ -8,13 +8,8 @@
 msgstr ""
 "Project-Id-Version: OpenUDS\n"
 "Report-Msgid-Bugs-To: \n"
-<<<<<<< HEAD
-"POT-Creation-Date: 2016-06-07 18:10+0200\n"
-"PO-Revision-Date: 2016-06-07 10:26+0000\n"
-=======
-"POT-Creation-Date: 2016-07-26 13:26+0200\n"
-"PO-Revision-Date: 2016-04-21 08:21+0000\n"
->>>>>>> ec95f27e
+"POT-Creation-Date: 2016-07-26 14:56+0200\n"
+"PO-Revision-Date: 2016-07-26 11:43+0000\n"
 "Last-Translator: Adolfo Gómez <dkmaster@dkmon.com>\n"
 "Language-Team: German (http://www.transifex.com/openuds/openuds/language/"
 "de/)\n"
@@ -24,20 +19,20 @@
 "Content-Transfer-Encoding: 8bit\n"
 "Plural-Forms: nplurals=2; plural=(n != 1);\n"
 
-#: REST/methods/actor.py:94 REST/methods/client.py:92
+#: REST/methods/actor.py:97 REST/methods/client.py:92
 #: REST/methods/client.py:109
 msgid "Correct"
 msgstr "Korrigieren"
 
-#: REST/methods/actor.py:104
+#: REST/methods/actor.py:107
 msgid "Invalid key"
 msgstr "Ungültiger Schlüssel"
 
-#: REST/methods/actor.py:166
+#: REST/methods/actor.py:172
 msgid "Unmanaged host"
 msgstr "Nicht verwalteter host"
 
-#: REST/methods/actor.py:198 web/errors.py:79
+#: REST/methods/actor.py:204 web/errors.py:79
 msgid "User service not found"
 msgstr "Benutzer-Dienst nicht gefunden"
 
@@ -1781,27 +1776,27 @@
 "benennt Maschine und Benachrichtigen Sie Zustand)"
 
 #: osmanagers/LinuxOsManager/LinuxOsManager.py:59
-#: osmanagers/WindowsOsManager/WindowsOsManager.py:50
+#: osmanagers/WindowsOsManager/WindowsOsManager.py:53
 msgid "On Logout"
 msgstr "Beim Abmelden"
 
 #: osmanagers/LinuxOsManager/LinuxOsManager.py:62
-#: osmanagers/WindowsOsManager/WindowsOsManager.py:53
+#: osmanagers/WindowsOsManager/WindowsOsManager.py:56
 msgid "What to do when user logs out from service"
 msgstr "Was tun, wenn der Benutzer abmeldet vom Dienst"
 
 #: osmanagers/LinuxOsManager/LinuxOsManager.py:64
-#: osmanagers/WindowsOsManager/WindowsOsManager.py:55
+#: osmanagers/WindowsOsManager/WindowsOsManager.py:58
 msgid "Keep service assigned"
 msgstr "Halten Sie Dienst zugewiesen"
 
 #: osmanagers/LinuxOsManager/LinuxOsManager.py:65
-#: osmanagers/WindowsOsManager/WindowsOsManager.py:56
+#: osmanagers/WindowsOsManager/WindowsOsManager.py:59
 msgid "Remove service"
 msgstr "Basisdienst"
 
 #: osmanagers/LinuxOsManager/LinuxOsManager.py:70
-#: osmanagers/WindowsOsManager/WindowsOsManager.py:62
+#: osmanagers/WindowsOsManager/WindowsOsManager.py:65
 msgid "Max.Idle time"
 msgstr "Max.Idle Zeit"
 
@@ -2011,11 +2006,11 @@
 msgid "Must provide a password for the account!!!"
 msgstr "Muss ein Kennwort für das Konto angeben!"
 
-#: osmanagers/WindowsOsManager/WindowsOsManager.py:43
+#: osmanagers/WindowsOsManager/WindowsOsManager.py:46
 msgid "Windows Basic OS Manager"
 msgstr "Grundlegende Windows-OS-Manager"
 
-#: osmanagers/WindowsOsManager/WindowsOsManager.py:45
+#: osmanagers/WindowsOsManager/WindowsOsManager.py:48
 msgid ""
 "Os Manager to control windows machines without domain. (Basically renames "
 "machine)"
@@ -2023,7 +2018,7 @@
 "OS-Manager, um Windows-Rechner ohne Domäne steuern. (Im Grunde benennt "
 "Maschine)"
 
-#: osmanagers/WindowsOsManager/WindowsOsManager.py:67
+#: osmanagers/WindowsOsManager/WindowsOsManager.py:70
 msgid ""
 "Maximum idle time (in seconds) before session is automaticatlly closed to "
 "the user (<= 0 means no max. idle time)"
@@ -2031,11 +2026,11 @@
 "Maximale Leerlaufzeit (in Sekunden) vor der Sitzung ist Automaticatlly "
 "geschlossen der Benutzer (< = 0 bedeutet keine max. idle-Zeit)"
 
-#: osmanagers/WindowsOsManager/WindowsOsManager.py:76
+#: osmanagers/WindowsOsManager/WindowsOsManager.py:79
 msgid "Length must be numeric!!"
 msgstr "Länge muss numerisch sein!"
 
-#: osmanagers/WindowsOsManager/WindowsOsManager.py:78
+#: osmanagers/WindowsOsManager/WindowsOsManager.py:81
 msgid "Length must be betwen 1 and 6"
 msgstr "Die Länge muss zwischen 1 und 6 sein."
 
@@ -2487,10 +2482,6 @@
 #: services/OpenStack/Provider.py:108
 #: services/Vmware_enterprise/ServiceProviderVC.py:35
 #: services/Xen/XenProvider.py:102
-<<<<<<< HEAD
-=======
-#| msgid "Maximum number of concurrently removing VMs"
->>>>>>> ec95f27e
 msgid "Maximum number of concurrently creating VMs"
 msgstr "Maximale Anzahl der gleichzeitig VMs erstellen"
 
@@ -2514,10 +2505,6 @@
 msgstr "Maximale Anzahl der gleichzeitig entfernen VMs"
 
 #: services/Nutanix_enterprise/NutanixProvider.py:31
-<<<<<<< HEAD
-=======
-#| msgid "Nutanix Acropolis Provider (Experimental)"
->>>>>>> ec95f27e
 msgid "Nutanix Acropolis Platform Provider"
 msgstr "Nutanix Akropolis-Plattform-Anbieter"
 
@@ -2555,18 +2542,10 @@
 msgstr "Verbindung funktioniert gut"
 
 #: services/Nutanix_enterprise/NutanixService.py:21
-<<<<<<< HEAD
-=======
-#| msgid "Nutanix Acropolis Server IP or Hostname"
->>>>>>> ec95f27e
 msgid "Nutanix Acropolis Service"
 msgstr "Nutanix Akropolis-Service"
 
 #: services/Nutanix_enterprise/NutanixService.py:23
-<<<<<<< HEAD
-=======
-#| msgid "Nutanix KVM based service"
->>>>>>> ec95f27e
 msgid "Nutanix Acropolis based service"
 msgstr "Nutanix Akropolis-basierter service"
 
@@ -2624,10 +2603,6 @@
 msgstr "Arbeitsspeicher garantiert Maschinen"
 
 #: services/OVirt/OVirtLinkedService.py:167
-<<<<<<< HEAD
-=======
-#| msgid "UDS"
->>>>>>> ec95f27e
 msgid "USB"
 msgstr "USB"
 
@@ -2880,27 +2855,14 @@
 msgstr "Liste der IPS"
 
 #: services/PhysicalMachines/IPMachinesService.py:51
-<<<<<<< HEAD
-=======
-#| msgid "Base machine for this service"
->>>>>>> ec95f27e
 msgid "Static IP machines service"
 msgstr "Statische IP-Maschinen service"
 
 #: services/PhysicalMachines/IPMachinesService.py:53
-<<<<<<< HEAD
 msgid "This service provides access to POWERED-ON Machines by IP"
 msgstr "Dieser Dienst ermöglicht den Zugriff auf POWERED-ON Maschinen per IP"
 
-#: services/RDS_enterprise/RDSProvider.py:28
-=======
-#| msgid "This service provides access to POWERED-ON Machines by ip"
-msgid "This service provides access to POWERED-ON Machines by IP"
-msgstr "Dieser Dienst ermöglicht den Zugriff auf POWERED-ON Maschinen per IP"
-
 #: services/RDS_enterprise/RDSProvider.py:31
-#| msgid "RDS Provider (Experimental)"
->>>>>>> ec95f27e
 msgid "RDS Platform Provider (Experimental)"
 msgstr "RDS-Plattform-Anbieter (experimentell)"
 
@@ -2936,18 +2898,10 @@
 msgstr "Nichts getestet, aber alles ging gut..."
 
 #: services/RDS_enterprise/RDSService.py:20
-<<<<<<< HEAD
-=======
-#| msgid "RDS RemoteAPP (Experimental)"
->>>>>>> ec95f27e
 msgid "RDS Platform RemoteAPP (Experimental)"
 msgstr "RDS-Plattform RemoteAPP (experimentell)"
 
 #: services/RDS_enterprise/RDSService.py:22
-<<<<<<< HEAD
-=======
-#| msgid "RDS RemoteAPP based service"
->>>>>>> ec95f27e
 msgid "RDS Platform RemoteAPP based service"
 msgstr "RDS-Plattform RemoteAPP basierten Dienst"
 
@@ -3102,10 +3056,6 @@
 msgstr "UDS-Publikation für {0} erstellt am {1}"
 
 #: services/Vmware_enterprise/ServiceProviderVC.py:29
-<<<<<<< HEAD
-=======
-#| msgid "VMWare VC Server IP or Hostname"
->>>>>>> ec95f27e
 msgid "VMWare VCenter Server IP or Hostname"
 msgstr "VMWare VCenter Server-IP oder Hostname"
 
@@ -3134,10 +3084,6 @@
 "00:50:56:00:00:00-00:50:56:3F:FF:FF"
 
 #: services/Vmware_enterprise/ServiceProviderVC.py:46
-<<<<<<< HEAD
-=======
-#| msgid "Xenserver Platform Provider"
->>>>>>> ec95f27e
 msgid "VMWare VCenter Platform Provider"
 msgstr "VMWare VCenter-Plattform-Anbieter"
 
@@ -3154,10 +3100,6 @@
 msgstr "Verbindung Params ok"
 
 #: services/Vmware_enterprise/VCLinkedCloneService.py:32
-<<<<<<< HEAD
-=======
-#| msgid "VMWare Linked clone base"
->>>>>>> ec95f27e
 msgid "VMWare VCenter Platform Linked clone"
 msgstr "VMWare VCenter Plattform Linked-clone"
 
@@ -3214,23 +3156,12 @@
 msgstr "Basismaschine für diesen Dienst"
 
 #: services/Vmware_enterprise/VCLinkedCloneService.py:85
-<<<<<<< HEAD
-=======
-#| msgid ""
-#| "If more than 1 interface is found in machine, use one on this network as "
-#| "main"
->>>>>>> ec95f27e
 msgid ""
 "If more than one interface is found in machine, use the first found on this "
 "network as main"
 msgstr ""
-<<<<<<< HEAD
 "Wenn mehr als eine Schnittstelle im Computer gefunden wird, verwenden Sie "
 "das erste fand auf dieser Netzwerk als Haupt"
-=======
-"Wenn mehr als eine Schnittstelle im Computer gefunden wird, verwenden Sie das erste fand auf dieser "
-"Netzwerk als Haupt"
->>>>>>> ec95f27e
 
 #: services/Vmware_enterprise/VCLinkedCloneService.py:86
 msgid "Clones Folder"
@@ -3751,17 +3682,10 @@
 msgstr "UDS wurde entwickelt mit folgenden Komponenten:"
 
 #: templates/uds/html5/about.html:40
-<<<<<<< HEAD
 msgid "If you find that we missed any component, please let us know"
 msgstr ""
 "Wenn Sie feststellen, dass wir jede Komponente verpasst haben, informieren "
 "Sie uns bitte"
-=======
-#| msgid ""
-#| "If you found that we missed to mention any component, please let us know"
-msgid "If you find that we missed any component, please let us know"
-msgstr "Wenn Sie feststellen, dass wir jede Komponente verpasst haben, informieren Sie uns bitte"
->>>>>>> ec95f27e
 
 #: templates/uds/html5/about.html:41
 #: templates/uds/html5/service_not_ready.html:21
@@ -3794,13 +3718,15 @@
 msgstr "Oder laden Sie eine andere version"
 
 #: templates/uds/html5/download_client.html:15
-#: templates/uds/semantic/download_client.html:15
+#| msgid ""
+#| "In case that your platform has been incorrectly detected, you can "
+#| "download manually the version required for your Operating System"
 msgid ""
 "If your platform couldn’t be detected correctly, you can manually download "
 "the version required for your Operating System."
 msgstr ""
-"Wenn Ihre Plattform konnte nicht korrekt erkannt werden, können Sie manuell "
-"herunterladen die Version für Ihr Betriebssystem erforderlich."
+"Wenn Ihre Plattform konnte nicht korrekt erkannt werden, können Sie manuell herunterladen "
+"die Version für Ihr Betriebssystem erforderlich."
 
 #: templates/uds/html5/download_client.html:19
 #: templates/uds/semantic/download_client.html:19
@@ -3818,13 +3744,15 @@
 msgstr "Mac OSX (> 10.5) UDS-Plugin"
 
 #: templates/uds/html5/download_client.html:35
-#: templates/uds/semantic/download_client.html:35
+#| msgid ""
+#| "If you already have UDS Plugin installed but this message persists to "
+#| "appear, you can disable automatic detection here"
 msgid ""
 "If you already have UDS Plugin installed and you can still see this message, "
 "you can disable automatic detection here."
 msgstr ""
-"Wenn Sie bereits können UDS Plugin installiert und Sie immer noch diese "
-"Meldung sehen, Sie können hier automatische Erkennung deaktivieren."
+"Wenn Sie bereits können UDS Plugin installiert und Sie immer noch diese Meldung sehen, "
+"Sie können hier automatische Erkennung deaktivieren."
 
 #: templates/uds/html5/download_client.html:39
 #: templates/uds/semantic/download_client.html:39
@@ -3846,7 +3774,9 @@
 "Seite ausgelöst wird wieder im Fall müssen Sie nicht das Plugin installiert."
 
 #: templates/uds/html5/download_client.html:45
-#: templates/uds/semantic/download_client.html:45
+#| msgid ""
+#| "In this case, you will have to manually download the plugin by using the "
+#| "menu on upper right corner."
 msgid ""
 "Hence, you will have to manually download the plugin by using the menu on "
 "upper right corner."
@@ -4115,7 +4045,6 @@
 msgstr "Privacy Policy"
 
 #: templates/uds/semantic/about.html:41
-<<<<<<< HEAD
 msgid ""
 "If you found that we missed to mention any component, please let us know"
 msgstr ""
@@ -4148,16 +4077,6 @@
 "auf der rechten oberen Ecke."
 
 #: templates/uds/semantic/index.html:23
-=======
-msgid ""
-"If you found that we missed to mention any component, please let us know"
-msgstr ""
-"Wenn Sie festgestellt, dass wir verpasst zu erwähnen eine beliebige "
-"Komponente, informieren Sie uns bitte"
-
-#: templates/uds/semantic/index.html:23
-#| msgid "Administrator info panel"
->>>>>>> ec95f27e
 msgid "Administrator info"
 msgstr "Administrator-info"
 
@@ -4166,45 +4085,24 @@
 msgstr "Browser-Info"
 
 #: templates/uds/semantic/index.html:124
-<<<<<<< HEAD
 msgid "The service is currently in maintenance and cannot be accessed."
 msgstr ""
 "Der Dienst befindet sich derzeit in Wartung und kann nicht zugegriffen "
 "werden."
 
 #: templates/uds/semantic/login.html:110
-=======
-#| msgid "This service is in maintenance mode."
-msgid "The service is currently in maintenance and cannot be accessed."
-msgstr "Der Dienst befindet sich derzeit in Wartung und kann nicht zugegriffen werden."
-
-#: templates/uds/semantic/login.html:110
-#| msgid "Log out"
->>>>>>> ec95f27e
 msgid "Log In"
 msgstr "Anmelden"
 
 #: templates/uds/semantic/snippets/user-menu.html:10
-<<<<<<< HEAD
-=======
-#| msgid "Linux UDS plugin"
->>>>>>> ec95f27e
 msgid "UDS Plugin"
 msgstr "UDS-Plugin"
 
 #: templates/uds/semantic/tmpl/items.html:12
-<<<<<<< HEAD
-=======
-#| msgid "Session"
->>>>>>> ec95f27e
 msgid "Session in use"
 msgstr "Sitzung im Einsatz"
 
 #: templates/uds/semantic/tmpl/items.html:13
-<<<<<<< HEAD
-=======
-#| msgid "In maintenance"
->>>>>>> ec95f27e
 msgid "Maintenance"
 msgstr "Wartung"
 
@@ -4597,7 +4495,9 @@
 #: transports/RDP/BaseRDPTransport.py:73
 #: transports/RDS_enterprise/BaseRDSTransport.py:73
 msgid "If checked. Linux client will use multimedia parameter for xfreerdp"
-msgstr "Wenn diese Option aktiviert. Linux-Client verwenden Multimedia-Parameter für Xfreerdp."
+msgstr ""
+"Wenn diese Option aktiviert. Linux-Client verwenden Multimedia-Parameter für "
+"Xfreerdp."
 
 #: transports/RDP/BaseRDPTransport.py:74
 #: transports/RDS_enterprise/BaseRDSTransport.py:74
@@ -4606,9 +4506,10 @@
 
 #: transports/RDP/BaseRDPTransport.py:74
 #: transports/RDS_enterprise/BaseRDSTransport.py:74
-#| msgid "If checked, this transport will allow the use of user printers"
 msgid "If checked, Linux client will try to use alsa, pulse if not"
-msgstr "Wenn diese Option aktiviert, werden die Linux-Client versuchen, nutzen Alsa, Puls, wenn nicht"
+msgstr ""
+"Wenn diese Option aktiviert, werden die Linux-Client versuchen, nutzen Alsa, "
+"Puls, wenn nicht"
 
 #: transports/RDP/RDPTransport.py:55
 msgid "RDP Transport (direct)"
@@ -4631,10 +4532,6 @@
 msgstr "Remote Desktop-Protokoll"
 
 #: transports/RDS_enterprise/RDSTransport.py:55
-<<<<<<< HEAD
-=======
-#| msgid "RDS Transport (direct)"
->>>>>>> ec95f27e
 msgid "RDS Transport Experimental (direct)"
 msgstr "RDS Verkehr experimentelle (direkt)"
 
@@ -4643,10 +4540,6 @@
 msgstr "RDS-Transport für den direkten Anschluss"
 
 #: transports/RDS_enterprise/TRDSTransport.py:63
-<<<<<<< HEAD
-=======
-#| msgid "RDS Transport (tunneled)"
->>>>>>> ec95f27e
 msgid "RDS Transport Experimental (tunneled)"
 msgstr "RDS Verkehr experimentelle (getunnelt)"
 
@@ -4761,10 +4654,6 @@
 msgstr "RGS-Transport für getunnelte Verbindung"
 
 #: transports/SPICE/BaseSPICETransport.py:66
-<<<<<<< HEAD
-=======
-#| msgid "Empty creds"
->>>>>>> ec95f27e
 msgid "Empty credentials"
 msgstr "Leere Anmeldeinformationen"
 
@@ -4778,10 +4667,6 @@
 "Datei)."
 
 #: transports/SPICE/BaseSPICETransport.py:92
-<<<<<<< HEAD
-=======
-#| msgid "Full Screen"
->>>>>>> ec95f27e
 msgid "Show fullscreen"
 msgstr "Vollbild anzeigen"
 
@@ -4877,22 +4762,13 @@
 msgid "UDS Plugin preferences"
 msgstr "UDS-Plugin Einstellungen"
 
-<<<<<<< HEAD
-#: web/views/index.py:178
-=======
 #: web/views/index.py:179
->>>>>>> ec95f27e
 msgid ""
 "This service is about to be replaced by a new version. Please, close the "
 "session before {} and save all your work to avoid loosing it."
 msgstr ""
-<<<<<<< HEAD
 "Dieser Dienst soll durch eine neue Version ersetzt werden. Bitte, schließen "
 "Sie die Sitzung vor {} und speichern Sie Ihre Arbeit zu verlieren."
-=======
-"Dieser Dienst soll durch eine neue Version ersetzt werden. Bitte, schließen Sie die "
-"Sitzung vor {} und speichern Sie Ihre Arbeit zu verlieren."
->>>>>>> ec95f27e
 
 #: web/views/service.py:115
 msgid "Service not ready. Please, try again in a while."
