# -*- coding: utf-8 -*-

#
# Copyright (c) 2012 Virtual Cable S.L.
# All rights reserved.
#
# Redistribution and use in source and binary forms, with or without modification,
# are permitted provided that the following conditions are met:
#
#    * Redistributions of source code must retain the above copyright notice,
#      this list of conditions and the following disclaimer.
#    * Redistributions in binary form must reproduce the above copyright notice,
#      this list of conditions and the following disclaimer in the documentation
#      and/or other materials provided with the distribution.
#    * Neither the name of Virtual Cable S.L. nor the names of its contributors
#      may be used to endorse or promote products derived from this software
#      without specific prior written permission.
#
# THIS SOFTWARE IS PROVIDED BY THE COPYRIGHT HOLDERS AND CONTRIBUTORS "AS IS"
# AND ANY EXPRESS OR IMPLIED WARRANTIES, INCLUDING, BUT NOT LIMITED TO, THE
# IMPLIED WARRANTIES OF MERCHANTABILITY AND FITNESS FOR A PARTICULAR PURPOSE ARE
# DISCLAIMED. IN NO EVENT SHALL THE COPYRIGHT HOLDER OR CONTRIBUTORS BE LIABLE
# FOR ANY DIRECT, INDIRECT, INCIDENTAL, SPECIAL, EXEMPLARY, OR CONSEQUENTIAL
# DAMAGES (INCLUDING, BUT NOT LIMITED TO, PROCUREMENT OF SUBSTITUTE GOODS OR
# SERVICES LOSS OF USE, DATA, OR PROFITS OR BUSINESS INTERRUPTION) HOWEVER
# CAUSED AND ON ANY THEORY OF LIABILITY, WHETHER IN CONTRACT, STRICT LIABILITY,
# OR TORT (INCLUDING NEGLIGENCE OR OTHERWISE) ARISING IN ANY WAY OUT OF THE USE
# OF THIS SOFTWARE, EVEN IF ADVISED OF THE POSSIBILITY OF SUCH DAMAGE.


'''
Created on Jul 29, 2011

@author: Adolfo Gómez, dkmaster at dkmon dot com

'''
from __future__ import unicode_literals

from uds.core.util import OsDetector
import six
import os

<<<<<<< HEAD
__updated__ = '2016-06-17'
=======
__updated__ = '2016-07-21'
>>>>>>> 39b353fb


class RDPFile(object):
    fullScreen = False
    width = '800'
    height = '600'
    bpp = '32'
    address = ''
    username = ''
    domain = ''
    password = ''
    redirectSerials = False
    redirectPrinters = False
    redirectDrives = False
    redirectSmartcards = False
    redirectAudio = True
    compression = True
    multimedia = True
    alsa = True
    displayConnectionBar = True
    showWallpaper = False
    multimon = False
    desktopComposition = False
    enablecredsspsupport = True

    def __init__(self, fullScreen, width, height, bpp, target=OsDetector.Windows):
        self.width = six.text_type(width)
        self.height = six.text_type(height)
        self.bpp = six.text_type(bpp)
        self.fullScreen = fullScreen
        self.target = target

    def get(self):
        if self.target in (OsDetector.Windows, OsDetector.Linux):
            return self.getGeneric()
        elif self.target == OsDetector.Macintosh:
            return self.getMacOsX()
        # Unknown target
        return ''

    @property
    def as_file(self):
        return self.get()

    @property
    def as_new_xfreerdp_params(self):
        '''
        Parameters for xfreerdp >= 1.1.0 with self rdp description
        Note that server is not added
        '''
        params = ['/clipboard', '/t:UDS-Connection', '/cert-ignore', '/sec:rdp']

        if self.redirectSmartcards:
            params.append('/smartcard')

        if self.redirectAudio:
            if self.alsa:
                params.append('/sound:sys:alsa')
                params.append('/microphone:sys:alsa')
                if self.multimedia:
                    params.append('/multimedia:sys:alsa')
            else:
                params.append('/sound')
                params.append('/microphone')
                if self.multimedia:
                    params.append('/multimedia')

        if self.redirectDrives is True:
            params.append('/drive:media,/media')
            params.append('/home-drive')

        if self.redirectSerials is True:
            params.append('/serial:/dev/ttyS0')

        if self.redirectPrinters:
            params.append('/printer')

        if self.compression:
            params.append('/compression:on')

        if self.showWallpaper:
            params.append('+themes')
            params.append('+wallpaper')

        if self.multimon:
            params.append('/multimon')

        if self.fullScreen:
            params.append('/f')
        else:
            params.append('/w:{}'.format(self.width))
            params.append('/h:{}'.format(self.height))

        params.append('/bpp:{}'.format(self.bpp))
        if self.username != '':
            params.append('/u:{}'.format(self.username))
        if self.password != '':
            params.append('/p:{}'.format(self.password))
        if self.domain != '':
            params.append('/d:{}'.format(self.domain))

        return params

    @property
    def as_rdesktop_params(self):
        '''
        Parameters for rdestop with self rdp description
        Note that server is not added
        '''

        params = ['-TUDS Connection', '-P', '-rclipboard:PRIMARYCLIPBOARD']

        if self.redirectSmartcards:
            params.append('-rsdcard')

        if self.redirectAudio:
            params.append('-rsound:local')
        else:
            params.append('-rsound:off')

        if self.redirectDrives is True:
            params.append('-rdisk:media=/media')

        if self.redirectSerials is True:
            params.append('-rcomport:COM1=/dev/ttyS0')

        if self.redirectPrinters:
            pass

        if self.compression:
            params.append('-z')

        if self.showWallpaper:
            params.append('-xl')
        else:
            params.append('-xb')

        if self.multimon:
            pass

        if self.fullScreen:
            params.append('-f')
        else:
            params.append('-g{}x{}'.format(self.width, self.height))

        params.append('-a{}'.format(self.bpp))
        if self.username != '':
            params.append('-u{}'.format(self.username))
        if self.password != '':
            params.append('-p-')
        if self.domain != '':
            params.append('-d{}'.format(self.domain))

        return params

    def getGeneric(self):
        password = "{password}"
        screenMode = self.fullScreen and "2" or "1"
        audioMode = self.redirectAudio and "0" or "2"
        serials = self.redirectSerials and "1" or "0"
        drives = self.redirectDrives and "1" or "0"
        scards = self.redirectSmartcards and "1" or "0"
        printers = self.redirectPrinters and "1" or "0"
        compression = self.compression and "1" or "0"
        bar = self.displayConnectionBar and "1" or "0"
        disableWallpaper = self.showWallpaper and "0" or "1"
        useMultimon = self.multimon and "1" or "0"

        res = ''
        res += 'screen mode id:i:' + screenMode + '\n'
        res += 'desktopwidth:i:' + self.width + '\n'
        res += 'desktopheight:i:' + self.height + '\n'
        res += 'session bpp:i:' + self.bpp + '\n'
        res += 'use multimon:i:' + useMultimon + '\n'
        res += 'auto connect:i:1' + '\n'
        res += 'full address:s:' + self.address + '\n'
        res += 'compression:i:' + compression + '\n'
        res += 'keyboardhook:i:2' + '\n'
        res += 'audiomode:i:' + audioMode + '\n'
        res += 'redirectdrives:i:' + drives + '\n'
        res += 'redirectprinters:i:' + printers + '\n'
        res += 'redirectcomports:i:' + serials + '\n'
        res += 'redirectsmartcards:i:' + scards + '\n'
        res += 'redirectclipboard:i:1' + '\n'
        res += 'displayconnectionbar:i:' + bar + '\n'
        if len(self.username) != 0:
            res += 'username:s:' + self.username + '\n'
            res += 'domain:s:' + self.domain + '\n'
            if self.target == OsDetector.Windows:
                res += 'password 51:b:' + password + '\n'

        res += 'alternate shell:s:' + '\n'
        res += 'shell working directory:s:' + '\n'
        res += 'disable wallpaper:i:' + disableWallpaper + '\n'
        res += 'disable full window drag:i:1' + '\n'
        res += 'disable menu anims:i:' + disableWallpaper + '\n'
        res += 'disable themes:i:' + disableWallpaper + '\n'
        res += 'bitmapcachepersistenable:i:1' + '\n'
        res += 'authentication level:i:0' + '\n'
        res += 'enablecredsspsupport:i:1' + '\n'
        res += 'prompt for credentials:i:0' + '\n'
        res += 'negotiate security layer:i:1' + '\n'
        if self.desktopComposition is True:
            res += 'allow desktop composition:i:1\n'

        if self.redirectAudio is True:
            res += 'audiocapturemode:i:1\n'

        res += 'enablecredsspsupport:i:{}\n'.format(0 if self.enablecredsspsupport is False else 1)

        return res

    def getMacOsX(self):
        if self.fullScreen:
            desktopSize = '    <string>DesktopFullScreen</string>'
        else:
            desktopSize = '''    <dict>
        <key>DesktopHeight</key>
        <integer>{}</integer>
        <key>DesktopWidth</key>
        <integer>{}</integer>
    </dict>'''.format(self.width, self.height)

        drives = self.redirectDrives and "1" or "0"
        audioMode = self.redirectAudio and "0" or "2"
        wallpaper = self.showWallpaper and 'true' or 'false'

        return '''
<?xml version="1.0" encoding="UTF-8"?>
<!DOCTYPE plist PUBLIC "-//Apple//DTD PLIST 1.0//EN" "http://www.apple.com/DTDs/PropertyList-1.0.dtd">
<plist version="1.0">
<dict>
    <key>AddToKeychain</key>
    <true/>
    <key>ApplicationPath</key>
    <string></string>
    <key>AudioRedirectionMode</key>
    <integer>{audioMode}</integer>
    <key>AuthenticateLevel</key>
    <integer>0</integer>
    <key>AutoReconnect</key>
    <true/>
    <key>BitmapCaching</key>
    <true/>
    <key>ColorDepth</key>
    <integer>1</integer>
    <key>ConnectionString</key>
    <string>{host}</string>
    <key>DesktopSize</key>
    {desktopSize}
    <key>Display</key>
    <integer>0</integer>
    <key>Domain</key>
    <string>{domain}</string>
    <key>DontWarnOnChange</key>
    <true/>
    <key>DontWarnOnDriveMount</key>
    <true/>
    <key>DontWarnOnQuit</key>
    <true/>
    <key>DriveRedirectionMode</key>
    <integer>{drives}</integer>
    <key>FontSmoothing</key>
    <true/>
    <key>FullWindowDrag</key>
    <false/>
    <key>HideMacDock</key>
    <true/>
    <key>KeyMappingTable</key>
    <dict>
        <key>UI_ALPHANUMERIC_KEY</key>
        <dict>
            <key>MacKeyCode</key>
            <integer>102</integer>
            <key>MacModifier</key>
            <integer>0</integer>
            <key>On</key>
            <true/>
        </dict>
        <key>UI_ALT_KEY</key>
        <dict>
            <key>MacKeyCode</key>
            <integer>4294967295</integer>
            <key>MacModifier</key>
            <integer>2048</integer>
            <key>On</key>
            <true/>
        </dict>
        <key>UI_CONTEXT_MENU_KEY</key>
        <dict>
            <key>MacKeyCode</key>
            <integer>120</integer>
            <key>MacModifier</key>
            <integer>2048</integer>
            <key>On</key>
            <true/>
        </dict>
        <key>UI_CONVERSION_KEY</key>
        <dict>
            <key>MacKeyCode</key>
            <integer>4294967295</integer>
            <key>MacModifier</key>
            <integer>0</integer>
            <key>On</key>
            <false/>
        </dict>
        <key>UI_HALF_FULL_WIDTH_KEY</key>
        <dict>
            <key>MacKeyCode</key>
            <integer>49</integer>
            <key>MacModifier</key>
            <integer>256</integer>
            <key>On</key>
            <true/>
        </dict>
        <key>UI_HIRAGANA_KEY</key>
        <dict>
            <key>MacKeyCode</key>
            <integer>104</integer>
            <key>MacModifier</key>
            <integer>0</integer>
            <key>On</key>
            <true/>
        </dict>
        <key>UI_NON_CONVERSION_KEY</key>
        <dict>
            <key>MacKeyCode</key>
            <integer>4294967295</integer>
            <key>MacModifier</key>
            <integer>0</integer>
            <key>On</key>
            <false/>
        </dict>
        <key>UI_NUM_LOCK_KEY</key>
        <dict>
            <key>MacKeyCode</key>
            <integer>71</integer>
            <key>MacModifier</key>
            <integer>0</integer>
            <key>On</key>
            <true/>
        </dict>
        <key>UI_PAUSE_BREAK_KEY</key>
        <dict>
            <key>MacKeyCode</key>
            <integer>99</integer>
            <key>MacModifier</key>
            <integer>2048</integer>
            <key>On</key>
            <true/>
        </dict>
        <key>UI_PRINT_SCREEN_KEY</key>
        <dict>
            <key>MacKeyCode</key>
            <integer>118</integer>
            <key>MacModifier</key>
            <integer>2048</integer>
            <key>On</key>
            <true/>
        </dict>
        <key>UI_SCROLL_LOCK_KEY</key>
        <dict>
            <key>MacKeyCode</key>
            <integer>107</integer>
            <key>MacModifier</key>
            <integer>0</integer>
            <key>On</key>
            <true/>
        </dict>
        <key>UI_SECONDARY_MOUSE_BUTTON</key>
        <dict>
            <key>MacKeyCode</key>
            <integer>256</integer>
            <key>MacModifier</key>
            <integer>4608</integer>
            <key>On</key>
            <true/>
        </dict>
        <key>UI_WINDOWS_START_KEY</key>
        <dict>
            <key>MacKeyCode</key>
            <integer>122</integer>
            <key>MacModifier</key>
            <integer>2048</integer>
            <key>On</key>
            <true/>
        </dict>
    </dict>
    <key>MenuAnimations</key>
    <false/>
    <key>PrinterRedirection</key>
    <true/>
    <key>RedirectFolder</key>
    <string>/Users/admin</string>
    <key>RedirectPrinter</key>
    <string></string>
    <key>RemoteApplication</key>
    <false/>
    <key>Themes</key>
    <true/>
    <key>UserName</key>
    <string>{username}</string>
    <key>Wallpaper</key>
    <{wallpaper}/>
    <key>WorkingDirectory</key>
    <string></string>
</dict>
</plist>'''.format(
            desktopSize=desktopSize,
            drives=drives,
            audioMode=audioMode,
            host=self.address,
            domain=self.domain,
            username=self.username,
            wallpaper=wallpaper
        )<|MERGE_RESOLUTION|>--- conflicted
+++ resolved
@@ -40,11 +40,7 @@
 import six
 import os
 
-<<<<<<< HEAD
-__updated__ = '2016-06-17'
-=======
 __updated__ = '2016-07-21'
->>>>>>> 39b353fb
 
 
 class RDPFile(object):
