# -*- coding: utf-8 -*-

#
# Copyright (c) 2012 Virtual Cable S.L.
# All rights reservem.
#
# Redistribution and use in source and binary forms, with or without modification,
# are permitted provided that the following conditions are met:
#
#    * Redistributions of source code must retain the above copyright notice,
#      this list of conditions and the following disclaimer.
#    * Redistributions in binary form must reproduce the above copyright notice,
#      this list of conditions and the following disclaimer in the documentation
#      and/or other materials provided with the distribution.
#    * Neither the name of Virtual Cable S.L. nor the names of its contributors
#      may be used to endorse or promote products derived from this software
#      without specific prior written permission.
#
# THIS SOFTWARE IS PROVIDED BY THE COPYRIGHT HOLDERS AND CONTRIBUTORS "AS IS"
# AND ANY EXPRESS OR IMPLIED WARRANTIES, INCLUDING, BUT NOT LIMITED TO, THE
# IMPLIED WARRANTIES OF MERCHANTABILITY AND FITNESS FOR A PARTICULAR PURPOSE ARE
# DISCLAIMED. IN NO EVENT SHALL THE COPYRIGHT HOLDER OR CONTRIBUTORS BE LIABLE
# FOR ANY DIRECT, INDIRECT, INCIDENTAL, SPECIAL, EXEMPLARY, OR CONSEQUENTIAL
# DAMAGES (INCLUDING, BUT NOT LIMITED TO, PROCUREMENT OF SUBSTITUTE GOODS OR
# SERVICES; LOSS OF USE, DATA, OR PROFITS; OR BUSINESS INTERRUPTION) HOWEVER
# CAUSED AND ON ANY THEORY OF LIABILITY, WHETHER IN CONTRACT, STRICT LIABILITY,
# OR TORT (INCLUDING NEGLIGENCE OR OTHERWISE) ARISING IN ANY WAY OUT OF THE USE
# OF THIS SOFTWARE, EVEN IF ADVISED OF THE POSSIBILITY OF SUCH DAMAGE.

'''
@author: Adolfo Gómez, dkmaster at dkmon dot com
'''
from __future__ import unicode_literals
from django.utils.translation import ugettext_noop as _
from uds.core.managers.UserPrefsManager import CommonPrefs
from uds.core.util import OsDetector
from uds.core.util import tools
from .BaseRDPTransport import BaseRDPTransport
from .RDPFile import RDPFile

import logging

logger = logging.getLogger(__name__)

READY_CACHE_TIMEOUT = 30

<<<<<<< HEAD
=======
__updated__ = '2017-12-15'

>>>>>>> 0f1d1af7

class RDPTransport(BaseRDPTransport):
    '''
    Provides access via RDP to service.
    This transport can use an domain. If username processed by authenticator contains '@', it will split it and left-@-part will be username, and right password
    '''
    typeName = _('RDP Transport (direct)')
    typeType = 'RDPTransport'
    typeDescription = _('RDP Transport for direct connection')

    useEmptyCreds = BaseRDPTransport.useEmptyCreds
    fixedName = BaseRDPTransport.fixedName
    fixedPassword = BaseRDPTransport.fixedPassword
    withoutDomain = BaseRDPTransport.withoutDomain
    fixedDomain = BaseRDPTransport.fixedDomain
    allowSmartcards = BaseRDPTransport.allowSmartcards
    allowPrinters = BaseRDPTransport.allowPrinters
    allowDrives = BaseRDPTransport.allowDrives
    allowSerials = BaseRDPTransport.allowSerials
    allowClipboard = BaseRDPTransport.allowClipboard
    wallpaper = BaseRDPTransport.wallpaper
    multimon = BaseRDPTransport.multimon
    aero = BaseRDPTransport.aero
    smooth = BaseRDPTransport.smooth
    credssp = BaseRDPTransport.credssp
    multimedia = BaseRDPTransport.multimedia

    screenSize = BaseRDPTransport.screenSize
    colorDepth = BaseRDPTransport.colorDepth

    alsa = BaseRDPTransport.alsa
    printerString = BaseRDPTransport.printerString
    smartcardString = BaseRDPTransport.smartcardString
    customParameters = BaseRDPTransport.customParameters

    def getUDSTransportScript(self, userService, transport, ip, os, user, password, request):
        # We use helper to keep this clean
        # prefs = user.prefs('rdp')

        ci = self.getConnectionInfo(userService, user, password)
        username, password, domain = ci['username'], ci['password'], ci['domain']

        # width, height = CommonPrefs.getWidthHeight(prefs)
        # depth = CommonPrefs.getDepth(prefs)
        width, height = self.screenSize.value.split('x')
        depth = self.colorDepth.value

<<<<<<< HEAD
        r = RDPFile(width == -1 or height == -1, width, height, depth, target=os['OS'])
        r.enablecredsspsupport = ci.get('sso', self.credssp.isTrue())
=======
        r = RDPFile(width == '-1' or height == '-1', width, height, depth, target=os['OS'])
>>>>>>> 0f1d1af7
        r.address = '{}:{}'.format(ip, 3389)
        r.username = username
        r.password = password
        r.domain = domain
        r.redirectPrinters = self.allowPrinters.isTrue()
        r.redirectSmartcards = self.allowSmartcards.isTrue()
        r.redirectDrives = self.allowDrives.isTrue()
        r.redirectSerials = self.allowSerials.isTrue()
        r.enableClipboard = self.allowClipboard.isTrue()
        r.showWallpaper = self.wallpaper.isTrue()
        r.multimon = self.multimon.isTrue()
        r.desktopComposition = self.aero.isTrue()
        r.smoothFonts = self.smooth.isTrue()
        r.enablecredsspsupport = self.credssp.isTrue()
        r.multimedia = self.multimedia.isTrue()
        r.alsa = self.alsa.isTrue()
        r.smartcardString = self.smartcardString.value
        r.printerString = self.printerString.value
        r.linuxCustomParameters = self.customParameters.value

        # data
#         data = {
#             'os': os['OS'],
#             'ip': ip,
#             'port': 3389,
#             'username': username,
#             'password': password,
#             'hasCredentials': username != '' and password != '',
#             'domain': domain,
#             'width': width,
#             'height': height,
#             'depth': depth,
#             'printers': self.allowPrinters.isTrue(),
#             'smartcards': self.allowSmartcards.isTrue(),
#             'drives': self.allowDrives.isTrue(),
#             'serials': self.allowSerials.isTrue(),
#             'compression': True,
#             'wallpaper': self.wallpaper.isTrue(),
#             'multimon': self.multimon.isTrue(),
#             'fullScreen': width == -1 or height == -1,
#             'this_server': request.build_absolute_uri('/')
#         }

        os = {
            OsDetector.Windows: 'windows',
            OsDetector.Linux: 'linux',
            OsDetector.Macintosh: 'macosx'

        }.get(os['OS'])

        if os is None:
            logger.error('Os not detected for RDP Transport: {}'.format(request.META.get('HTTP_USER_AGENT', 'Unknown')))
            return super(RDPTransport, self).getUDSTransportScript(userService, transport, ip, os, user, password, request)

        sp = {
            'password': password,
            'this_server': request.build_absolute_uri('/'),
        }

        if os == 'windows':
            if password != '':
                r.password = '{password}'
            sp.update({
                'as_file': r.as_file,
            })
        elif os == 'linux':
            sp.update({
                'as_new_xfreerdp_params': r.as_new_xfreerdp_params,
                'as_rdesktop_params': r.as_rdesktop_params,
                'address': r.address,
            })
        else:  # Mac
            sp.update({
                'as_file': r.as_file,
                'ip': ip,
                'as_cord_url': r.as_cord_url,
            })
            if domain != '':
                sp['usernameWithDomain'] = '{}\\\\{}'.format(domain, username)
            else:
                sp['usernameWithDomain'] = username


        return self.getScript('scripts/{}/direct.py', os, sp)<|MERGE_RESOLUTION|>--- conflicted
+++ resolved
@@ -44,11 +44,8 @@
 
 READY_CACHE_TIMEOUT = 30
 
-<<<<<<< HEAD
-=======
 __updated__ = '2017-12-15'
 
->>>>>>> 0f1d1af7
 
 class RDPTransport(BaseRDPTransport):
     '''
@@ -96,12 +93,8 @@
         width, height = self.screenSize.value.split('x')
         depth = self.colorDepth.value
 
-<<<<<<< HEAD
-        r = RDPFile(width == -1 or height == -1, width, height, depth, target=os['OS'])
+        r = RDPFile(width == '-1' or height == '-1', width, height, depth, target=os['OS'])
         r.enablecredsspsupport = ci.get('sso', self.credssp.isTrue())
-=======
-        r = RDPFile(width == '-1' or height == '-1', width, height, depth, target=os['OS'])
->>>>>>> 0f1d1af7
         r.address = '{}:{}'.format(ip, 3389)
         r.username = username
         r.password = password
@@ -115,7 +108,6 @@
         r.multimon = self.multimon.isTrue()
         r.desktopComposition = self.aero.isTrue()
         r.smoothFonts = self.smooth.isTrue()
-        r.enablecredsspsupport = self.credssp.isTrue()
         r.multimedia = self.multimedia.isTrue()
         r.alsa = self.alsa.isTrue()
         r.smartcardString = self.smartcardString.value
