# This is a template
# Saved as .py for easier editing
from __future__ import unicode_literals

# pylint: disable=import-error, no-name-in-module, too-many-format-args, undefined-variable, invalid-sequence-index
import subprocess
import os
import urllib
from uds.forward import forward  # @UnresolvedImport

from uds import tools  # @UnresolvedImport

import six

# First, try to locate  Remote Desktop Connection (version 2, from Microsoft website, not the app store one)
msrdc = '/Applications/Remote Desktop Connection.app/Contents/MacOS/Remote Desktop Connection'
cord = "/Applications/CoRD.app/Contents/MacOS/CoRD"

if os.path.isfile(msrdc):
    executable = msrdc
elif os.path.isfile(cord):
    executable = cord
else:
    executable = None


def onExit():
    import subprocess  # @Reimport
    subprocess.call(
        [
            'security',
             'delete-generic-password',
             '-a', sp['usernameWithDomain'],  # @UndefinedVariable
             '-s', 'Remote Desktop Connection 2 Password for 127.0.0.1',
        ]
    )

if executable is None:
    raise Exception('''<p><b>Microsoft Remote Desktop Connection not found</b></p>
<p>In order to connect to UDS RDP Sessions, you need to have at least one of the following:<p>
<ul>
    <li>
        <p><b>CoRD</b> (A bit unstable from 10.7 onwards)</p>
        <p>You can get it from <a href="{}static/other/CoRD.pkg">this link</a></p>
    </li>
</ul>
<p>If both apps are installed, Remote Desktop Connection will be used as first option</p>
'''.format(sp['this_server']))  # @UndefinedVariable

forwardThread, port = forward(sp['tunHost'], sp['tunPort'], sp['tunUser'], sp['tunPass'], sp['ip'], 3389, sp['tunWait'])  # @UndefinedVariable
address = '127.0.0.1:{}'.format(port)

if forwardThread.status == 2:
    raise Exception('Unable to open tunnel')

else:
    theFile = '''{m.r.as_file}'''.format(
        address='127.0.0.1:{{}}'.format(port)
    )
    filename = tools.saveTempFile(theFile)
    tools.addFileToUnlink(filename)

    if executable == msrdc:
        try:
            filename = tools.saveTempFile(sp['as_file'].format(address=address))  # @UndefinedVariable
            tools.addFileToUnlink(filename)
            if sp['password'] != '':  # @UndefinedVariable
                subprocess.call(
                    [
                        'security',
                        'add-generic-password',
                        '-w', sp['password'],  # @UndefinedVariable
                        '-U',
                        '-a', sp['usernameWithDomain'],  # @UndefinedVariable
                        '-s', 'Remote Desktop Connection 2 Password for 127.0.0.1'.format(port),
                        '-T', '/Applications/Remote Desktop Connection.app',
                    ]
                )
                tools.addExecBeforeExit(onExit)
            # Call but do not wait for exit
            tools.addTaskToWait(subprocess.Popen([executable, filename]))

            tools.addFileToUnlink(filename)
        except Exception as e:
            raise
    else:  # CoRD
<<<<<<< HEAD
        url = sp['as_cord_url'].format(address=address)  # @UndefinedVariable
=======
        url = 'rdp://'
        username, domain = '{m.username}', '{m.domain}'

        if username != '':
            url += urllib.quote(username)
            if '{m.password}' != '':
                url += ':' + urllib.quote('{m.password}')
            url += '@'
        url += '127.0.0.1:{{}}/'.format(port)
        if domain != '':
            url += domain

        url += '?screenDepth###{m.r.bpp}'

        if {m.r.fullScreen}:  # @UndefinedVariable
            url += '&fullscreen###true'
        else:
            url += 'screenWidth###{m.r.width}&screenHeight###{m.r.height}'

        # url += '&forwardAudio###' + '01'[{m.r.redirectAudio}]  # @UndefinedVariable

        if '{m.r.redirectDrives}' != 'false':  # @UndefinedVariable
            url += '&forwardDisks###true'

        if {m.r.redirectPrinters}:  # @UndefinedVariable
            url += '&forwardPrinters###true'
>>>>>>> b795260e

        tools.addTaskToWait(subprocess.Popen(['open', url]))<|MERGE_RESOLUTION|>--- conflicted
+++ resolved
@@ -20,6 +20,8 @@
     executable = msrdc
 elif os.path.isfile(cord):
     executable = cord
+elif os.path.isfile(msrdc):
+    executable = msrdc
 else:
     executable = None
 
@@ -34,6 +36,7 @@
              '-s', 'Remote Desktop Connection 2 Password for 127.0.0.1',
         ]
     )
+
 
 if executable is None:
     raise Exception('''<p><b>Microsoft Remote Desktop Connection not found</b></p>
@@ -84,35 +87,6 @@
         except Exception as e:
             raise
     else:  # CoRD
-<<<<<<< HEAD
         url = sp['as_cord_url'].format(address=address)  # @UndefinedVariable
-=======
-        url = 'rdp://'
-        username, domain = '{m.username}', '{m.domain}'
-
-        if username != '':
-            url += urllib.quote(username)
-            if '{m.password}' != '':
-                url += ':' + urllib.quote('{m.password}')
-            url += '@'
-        url += '127.0.0.1:{{}}/'.format(port)
-        if domain != '':
-            url += domain
-
-        url += '?screenDepth###{m.r.bpp}'
-
-        if {m.r.fullScreen}:  # @UndefinedVariable
-            url += '&fullscreen###true'
-        else:
-            url += 'screenWidth###{m.r.width}&screenHeight###{m.r.height}'
-
-        # url += '&forwardAudio###' + '01'[{m.r.redirectAudio}]  # @UndefinedVariable
-
-        if '{m.r.redirectDrives}' != 'false':  # @UndefinedVariable
-            url += '&forwardDisks###true'
-
-        if {m.r.redirectPrinters}:  # @UndefinedVariable
-            url += '&forwardPrinters###true'
->>>>>>> b795260e
 
         tools.addTaskToWait(subprocess.Popen(['open', url]))