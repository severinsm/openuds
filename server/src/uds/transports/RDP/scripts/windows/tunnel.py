# This is a template
# Saved as .py for easier editing
from __future__ import unicode_literals

# pylint: disable=import-error, no-name-in-module, too-many-format-args, undefined-variable

import win32crypt  # @UnresolvedImport
import os
import subprocess
from uds.forward import forward  # @UnresolvedImport
from uds.log import logger  # @UnresolvedImport

from uds import tools  # @UnresolvedImport

import six

forwardThread, port = forward(sp['tunHost'], sp['tunPort'], sp['tunUser'], sp['tunPass'], sp['ip'], 3389, waitTime=sp['tunWait'])  # @UndefinedVariable

if forwardThread.status == 2:
    raise Exception('Unable to open tunnel')

tools.addTaskToWait(forwardThread)

thePass = six.binary_type('{m.password}'.encode('UTF-16LE'))
try:
<<<<<<< HEAD
=======
    thePass = six.binary_type("""{m.password}""".encode('UTF-16LE'))
>>>>>>> 4b75be2f
    password = win32crypt.CryptProtectData(thePass, None, None, None, None, 0x01).encode('hex')
except Exception:
    # Cannot encrypt for user, trying for machine
    password = win32crypt.CryptProtectData(thePass, None, None, None, None, 0x05).encode('hex')

# The password must be encoded, to be included in a .rdp file, as 'UTF-16LE' before protecting (CtrpyProtectData) it in order to work with mstsc
theFile = sp['as_file'].format(# @UndefinedVariable
    password=password,
    address='127.0.0.1:{}'.format(port)
)

filename = tools.saveTempFile(theFile)
executable = tools.findApp('mstsc.exe')
if executable is None:
    raise Exception('Unable to find mstsc.exe')

subprocess.Popen([executable, filename])
tools.addFileToUnlink(filename)<|MERGE_RESOLUTION|>--- conflicted
+++ resolved
@@ -21,12 +21,8 @@
 
 tools.addTaskToWait(forwardThread)
 
-thePass = six.binary_type('{m.password}'.encode('UTF-16LE'))
 try:
-<<<<<<< HEAD
-=======
-    thePass = six.binary_type("""{m.password}""".encode('UTF-16LE'))
->>>>>>> 4b75be2f
+    thePass = six.binary_type(sp['password'].encode('UTF-16LE'))
     password = win32crypt.CryptProtectData(thePass, None, None, None, None, 0x01).encode('hex')
 except Exception:
     # Cannot encrypt for user, trying for machine
