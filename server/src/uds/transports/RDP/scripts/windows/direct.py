# This is a template
# Saved as .py for easier editing
from __future__ import unicode_literals

# pylint: disable=import-error, no-name-in-module
import win32crypt  # @UnresolvedImport
import subprocess

from uds import tools  # @UnresolvedImport

import six

thePass = six.binary_type('{m.password}'.encode('UTF-16LE'))
try:
<<<<<<< HEAD
=======
    thePass = six.binary_type("""{m.password}""".encode('UTF-16LE'))
>>>>>>> 4b75be2f
    password = win32crypt.CryptProtectData(thePass, None, None, None, None, 0x01).encode('hex')
except Exception:
    # Cannot encrypt for user, trying for machine
    password = win32crypt.CryptProtectData(thePass, None, None, None, None, 0x05).encode('hex')

# The password must be encoded, to be included in a .rdp file, as 'UTF-16LE' before protecting (CtrpyProtectData) it in order to work with mstsc
theFile = '''{m.r.as_file}'''.format(password=password)

filename = tools.saveTempFile(theFile)
executable = tools.findApp('mstsc.exe')
subprocess.Popen([executable, filename])
tools.addFileToUnlink(filename)<|MERGE_RESOLUTION|>--- conflicted
+++ resolved
@@ -10,12 +10,8 @@
 
 import six
 
-thePass = six.binary_type('{m.password}'.encode('UTF-16LE'))
 try:
-<<<<<<< HEAD
-=======
     thePass = six.binary_type("""{m.password}""".encode('UTF-16LE'))
->>>>>>> 4b75be2f
     password = win32crypt.CryptProtectData(thePass, None, None, None, None, 0x01).encode('hex')
 except Exception:
     # Cannot encrypt for user, trying for machine
