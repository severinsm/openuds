--- conflicted
+++ resolved
@@ -219,14 +219,9 @@
         }
 
         if osName == 'windows':
-<<<<<<< HEAD
-            if password:
-                r.password = '{password}'  # nosec: no hardcoded password
-=======
             r.customParameters = self.customParametersWindows.value
             if password != '':
                 r.password = '{password}'
->>>>>>> 80e53615
             sp.update(
                 {
                     'as_file': r.as_file,
