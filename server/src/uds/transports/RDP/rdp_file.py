--- conflicted
+++ resolved
@@ -48,11 +48,7 @@
     address = ''
     username = ''
     domain = ''
-<<<<<<< HEAD
     password = ''  # nosec: not a password
-=======
-    password = ''   # nosec: emtpy password is ok here
->>>>>>> 0363ac3a
     redirectSerials = False
     redirectPrinters = False
     redirectDrives = "false"  # Can have "true", "false" or "dynamic"
@@ -205,11 +201,7 @@
         return params
 
     def getGeneric(self):  # pylint: disable=too-many-statements
-<<<<<<< HEAD
         password = '{password}'  # nosec: not a password, but a reference
-=======
-        password = '{password}'  # nosec: placeholder
->>>>>>> 0363ac3a
         screenMode = '2' if self.fullScreen else '1'
         audioMode = '0' if self.redirectAudio else '2'
         serials = '1' if self.redirectSerials else '0'
