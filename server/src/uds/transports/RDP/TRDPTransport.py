# -*- coding: utf-8 -*-

#
# Copyright (c) 2012-2018 Virtual Cable S.L.
# All rights reserved.
#
# Redistribution and use in source and binary forms, with or without modification,
# are permitted provided that the following conditions are met:
#
#    * Redistributions of source code must retain the above copyright notice,
#      this list of conditions and the following disclaimer.
#    * Redistributions in binary form must reproduce the above copyright notice,
#      this list of conditions and the following disclaimer in the documentation
#      and/or other materials provided with the distribution.
#    * Neither the name of Virtual Cable S.L. nor the names of its contributors
#      may be used to endorse or promote products derived from this software
#      without specific prior written permission.
#
# THIS SOFTWARE IS PROVIDED BY THE COPYRIGHT HOLDERS AND CONTRIBUTORS "AS IS"
# AND ANY EXPRESS OR IMPLIED WARRANTIES, INCLUDING, BUT NOT LIMITED TO, THE
# IMPLIED WARRANTIES OF MERCHANTABILITY AND FITNESS FOR A PARTICULAR PURPOSE ARE
# DISCLAIMED. IN NO EVENT SHALL THE COPYRIGHT HOLDER OR CONTRIBUTORS BE LIABLE
# FOR ANY DIRECT, INDIRECT, INCIDENTAL, SPECIAL, EXEMPLARY, OR CONSEQUENTIAL
# DAMAGES (INCLUDING, BUT NOT LIMITED TO, PROCUREMENT OF SUBSTITUTE GOODS OR
# SERVICES; LOSS OF USE, DATA, OR PROFITS; OR BUSINESS INTERRUPTION) HOWEVER
# CAUSED AND ON ANY THEORY OF LIABILITY, WHETHER IN CONTRACT, STRICT LIABILITY,
# OR TORT (INCLUDING NEGLIGENCE OR OTHERWISE) ARISING IN ANY WAY OUT OF THE USE
# OF THIS SOFTWARE, EVEN IF ADVISED OF THE POSSIBILITY OF SUCH DAMAGE.

'''
@author: Adolfo Gómez, dkmaster at dkmon dot com
'''
from __future__ import unicode_literals
from django.utils.translation import ugettext_noop as _
from uds.core.managers.UserPrefsManager import CommonPrefs
from uds.core.ui.UserInterface import gui
from uds.core.transports.BaseTransport import Transport
from uds.core.transports.BaseTransport import TUNNELED_GROUP
from uds.core.transports import protocols
from uds.models import TicketStore
from uds.core.util import OsDetector
from uds.core.util import tools

from .BaseRDPTransport import BaseRDPTransport
from .RDPFile import RDPFile

import logging
import random
import string

__updated__ = '2018-09-06'

logger = logging.getLogger(__name__)

READY_CACHE_TIMEOUT = 30


class TRDPTransport(BaseRDPTransport):
    '''
    Provides access via RDP to service.
    This transport can use an domain. If username processed by authenticator contains '@', it will split it and left-@-part will be username, and right password
    '''
    typeName = _('RDP')
    typeType = 'TSRDPTransport'
    typeDescription = _('RDP Protocol. Tunneled connection.')
    needsJava = True  # If this transport needs java for rendering
    protocol = protocols.RDP
    group = TUNNELED_GROUP

    tunnelServer = gui.TextField(label=_('Tunnel server'), order=1, tooltip=_('IP or Hostname of tunnel server sent to client device ("public" ip) and port. (use HOST:PORT format)'), tab=gui.TUNNEL_TAB)
    # tunnelCheckServer = gui.TextField(label=_('Tunnel host check'), order=2, tooltip=_('If not empty, this server will be used to check if service is running before assigning it to user. (use HOST:PORT format)'), tab=gui.TUNNEL_TAB)

    tunnelWait = gui.NumericField(length=3, label=_('Tunnel wait time'), defvalue='10', minValue=1, maxValue=65536, order=2, tooltip=_('Maximum time to wait before closing the tunnel listener'), required=True, tab=gui.TUNNEL_TAB)

    useEmptyCreds = BaseRDPTransport.useEmptyCreds
    fixedName = BaseRDPTransport.fixedName
    fixedPassword = BaseRDPTransport.fixedPassword
    withoutDomain = BaseRDPTransport.withoutDomain
    fixedDomain = BaseRDPTransport.fixedDomain
    allowSmartcards = BaseRDPTransport.allowSmartcards
    allowPrinters = BaseRDPTransport.allowPrinters
    allowDrives = BaseRDPTransport.allowDrives
    allowSerials = BaseRDPTransport.allowSerials
    allowClipboard = BaseRDPTransport.allowClipboard
    allowAudio = BaseRDPTransport.allowAudio

    wallpaper = BaseRDPTransport.wallpaper
    multimon = BaseRDPTransport.multimon
    aero = BaseRDPTransport.aero
    smooth = BaseRDPTransport.smooth
    showConnectionBar = BaseRDPTransport.showConnectionBar
    credssp = BaseRDPTransport.credssp

    screenSize = BaseRDPTransport.screenSize
    colorDepth = BaseRDPTransport.colorDepth

    alsa = BaseRDPTransport.alsa
    multimedia = BaseRDPTransport.multimedia
    redirectHome = BaseRDPTransport.redirectHome
    printerString = BaseRDPTransport.printerString
    smartcardString = BaseRDPTransport.smartcardString
    customParameters = BaseRDPTransport.customParameters

    def initialize(self, values):
        if values is not None:
            if values['tunnelServer'].count(':') != 1:
                raise Transport.ValidationException(_('Must use HOST:PORT in Tunnel Server Field'))

    def getUDSTransportScript(self, userService, transport, ip, os, user, password, request):
        # We use helper to keep this clean
        # prefs = user.prefs('rdp')

        ci = self.getConnectionInfo(userService, user, password)
        username, password, domain = ci['username'], ci['password'], ci['domain']

        # width, height = CommonPrefs.getWidthHeight(prefs)
        # depth = CommonPrefs.getDepth(prefs)
        width, height = self.screenSize.value.split('x')
        depth = self.colorDepth.value

        tunpass = ''.join(random.choice(string.letters + string.digits) for _i in range(12))
        tunuser = TicketStore.create(tunpass)

        sshHost, sshPort = self.tunnelServer.value.split(':')

        logger.debug('Username generated: {0}, password: {1}'.format(tunuser, tunpass))

        r = RDPFile(width == '-1' or height == '-1', width, height, depth, target=os['OS'])
        r.enablecredsspsupport = ci.get('sso', self.credssp.isTrue())
        r.address = '{address}'
        r.username = username
        r.password = password
        r.domain = domain
        r.redirectPrinters = self.allowPrinters.isTrue()
        r.redirectSmartcards = self.allowSmartcards.isTrue()
        r.redirectDrives = self.allowDrives.value
        r.redirectHome = self.redirectHome.isTrue()
        r.redirectSerials = self.allowSerials.isTrue()
        r.enableClipboard = self.allowClipboard.isTrue()
        r.redirectAudio = self.allowAudio.isTrue()
        r.showWallpaper = self.wallpaper.isTrue()
        r.multimon = self.multimon.isTrue()
        r.desktopComposition = self.aero.isTrue()
        r.smoothFonts = self.smooth.isTrue()
<<<<<<< HEAD
=======
        r.displayConnectionBar = self.showConnectionBar.isTrue()
        r.enablecredsspsupport = self.credssp.isTrue()
>>>>>>> 5863962e
        r.multimedia = self.multimedia.isTrue()
        r.alsa = self.alsa.isTrue()
        r.smartcardString = self.smartcardString.value
        r.printerString = self.printerString.value
        r.linuxCustomParameters = self.customParameters.value

        # data
#         data = {
#             'os': os['OS'],
#             'ip': ip,
#             'tunUser': tunuser,
#             'tunPass': tunpass,
#             'tunHost': sshHost,
#             'tunPort': sshPort,
#             'tunWait': self.tunnelWait.num(),
#             'username': username,
#             'password': password,
#             'hasCredentials': username != '' and password != '',
#             'domain': domain,
#             'width': width,
#             'height': height,
#             'depth': depth,
#             'printers': self.allowPrinters.isTrue(),
#             'smartcards': self.allowSmartcards.isTrue(),
#             'drives': self.allowDrives.isTrue(),
#             'serials': self.allowSerials.isTrue(),
#             'compression': True,
#             'wallpaper': self.wallpaper.isTrue(),
#             'multimon': self.multimon.isTrue(),
#             'fullScreen': width == -1 or height == -1,
#             'this_server': request.build_absolute_uri('/'),
#             'r': r,
#         }

        os = {
            OsDetector.Windows: 'windows',
            OsDetector.Linux: 'linux',
            OsDetector.Macintosh: 'macosx'

        }.get(os['OS'])

        if os is None:
            return super(self.__class__, self).getUDSTransportScript(userService, transport, ip, os, user, password, request)


        sp = {
            'tunUser': tunuser,
            'tunPass': tunpass,
            'tunHost': sshHost,
            'tunPort': sshPort,
            'tunWait': self.tunnelWait.num(),
            'ip': ip,
            'password': password,
            'this_server': request.build_absolute_uri('/'),
        }

        m = tools.DictAsObj(data)

        return self.getScript('scripts/{}/tunnel.py', os, sp)<|MERGE_RESOLUTION|>--- conflicted
+++ resolved
@@ -142,11 +142,7 @@
         r.multimon = self.multimon.isTrue()
         r.desktopComposition = self.aero.isTrue()
         r.smoothFonts = self.smooth.isTrue()
-<<<<<<< HEAD
-=======
-        r.displayConnectionBar = self.showConnectionBar.isTrue()
         r.enablecredsspsupport = self.credssp.isTrue()
->>>>>>> 5863962e
         r.multimedia = self.multimedia.isTrue()
         r.alsa = self.alsa.isTrue()
         r.smartcardString = self.smartcardString.value
@@ -201,6 +197,7 @@
             'ip': ip,
             'password': password,
             'this_server': request.build_absolute_uri('/'),
+            'r': r,
         }
 
         m = tools.DictAsObj(data)
