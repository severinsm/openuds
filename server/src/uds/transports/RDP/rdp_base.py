--- conflicted
+++ resolved
@@ -367,20 +367,12 @@
         if '\\' in username:
             domain, username = username.split('\\')
 
-<<<<<<< HEAD
         return {
             'protocol': self.protocol,
             'username': username,
             'password': password,
             'domain': domain
         }
-=======
-        # If AzureAD, include it on username
-        if azureAd:
-            username = 'AzureAD\\' + username
-
-        return {'protocol': self.protocol, 'username': username, 'password': password, 'domain': domain}
->>>>>>> 81d8544f
 
     def getConnectionInfo(
         self,
