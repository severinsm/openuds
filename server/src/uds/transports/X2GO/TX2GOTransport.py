# -*- coding: utf-8 -*-

#
# Copyright (c) 2016 Virtual Cable S.L.
# All rights reserved.
#
# Redistribution and use in source and binary forms, with or without modification,
# are permitted provided that the following conditions are met:
#
#    * Redistributions of source code must retain the above copyright notice,
#      this list of conditions and the following disclaimer.
#    * Redistributions in binary form must reproduce the above copyright notice,
#      this list of conditions and the following disclaimer in the documentation
#      and/or other materials provided with the distribution.
#    * Neither the name of Virtual Cable S.L. nor the names of its contributors
#      may be used to endorse or promote products derived from this software
#      without specific prior written permission.
#
# THIS SOFTWARE IS PROVIDED BY THE COPYRIGHT HOLDERS AND CONTRIBUTORS "AS IS"
# AND ANY EXPRESS OR IMPLIED WARRANTIES, INCLUDING, BUT NOT LIMITED TO, THE
# IMPLIED WARRANTIES OF MERCHANTABILITY AND FITNESS FOR A PARTICULAR PURPOSE ARE
# DISCLAIMED. IN NO EVENT SHALL THE COPYRIGHT HOLDER OR CONTRIBUTORS BE LIABLE
# FOR ANY DIRECT, INDIRECT, INCIDENTAL, SPECIAL, EXEMPLARY, OR CONSEQUENTIAL
# DAMAGES (INCLUDING, BUT NOT LIMITED TO, PROCUREMENT OF SUBSTITUTE GOODS OR
# SERVICES; LOSS OF USE, DATA, OR PROFITS; OR BUSINESS INTERRUPTION) HOWEVER
# CAUSED AND ON ANY THEORY OF LIABILITY, WHETHER IN CONTRACT, STRICT LIABILITY,
# OR TORT (INCLUDING NEGLIGENCE OR OTHERWISE) ARISING IN ANY WAY OUT OF THE USE
# OF THIS SOFTWARE, EVEN IF ADVISED OF THE POSSIBILITY OF SUCH DAMAGE.

"""
@author: Adolfo Gómez, dkmaster at dkmon dot com
"""

from django.utils.translation import ugettext_noop as _
from uds.core.ui.UserInterface import gui
from uds.core.managers.UserPrefsManager import CommonPrefs
from uds.core.util import OsDetector
from uds.core.util import tools
from uds.core.transports.BaseTransport import TUNNELED_GROUP
from uds.models import TicketStore
from .BaseX2GOTransport import BaseX2GOTransport
from . import x2gofile

import logging
import random
import string

__updated__ = '2017-12-19'

logger = logging.getLogger(__name__)


class TX2GOTransport(BaseX2GOTransport):
    """
    Provides access via SPICE to service.
    This transport can use an domain. If username processed by authenticator contains '@', it will split it and left-@-part will be username, and right password
<<<<<<< HEAD
    """
    typeName = _('X2Go Transport Experimental (tunneled)')
=======
    '''
    typeName = _('X2Go Transport (Experimental)')
>>>>>>> ab2ca6d5
    typeType = 'TX2GOTransport'
    typeDescription = _('X2Go Protocol (Experimental). Tunneled connection.')
    group = TUNNELED_GROUP

    tunnelServer = gui.TextField(label=_('Tunnel server'), order=1, tooltip=_('IP or Hostname of tunnel server sent to client device ("public" ip) and port. (use HOST:PORT format)'), tab=gui.TUNNEL_TAB)

    fixedName = BaseX2GOTransport.fixedName
    # fullScreen = BaseX2GOTransport.fullScreen
    desktopType = BaseX2GOTransport.desktopType
    customCmd = BaseX2GOTransport.customCmd
    sound = BaseX2GOTransport.sound
    exports = BaseX2GOTransport.exports
    speed = BaseX2GOTransport.speed

    soundType = BaseX2GOTransport.soundType
    keyboardLayout = BaseX2GOTransport.keyboardLayout
    pack = BaseX2GOTransport.pack
    quality = BaseX2GOTransport.quality

    def initialize(self, values):
        if values is not None:
            if values['tunnelServer'].count(':') != 1:
                raise BaseX2GOTransport.ValidationException(_('Must use HOST:PORT in Tunnel Server Field'))

    def getUDSTransportScript(self, userService, transport, ip, os, user, password, request):
        prefs = user.prefs('nx')

        ci = self.getConnectionInfo(userService, user, password)
        username = ci['username']

        priv, pub = self.getAndPushKey(username, userService)

        width, height = CommonPrefs.getWidthHeight(prefs)

        desktop = self.desktopType.value
        if desktop == "UDSVAPP":
            desktop = "/usr/bin/udsvapp " + self.customCmd.value

        xf = x2gofile.getTemplate(
            speed=self.speed.value,
            pack=self.pack.value,
            quality=self.quality.value,
            sound=self.sound.isTrue(),
            soundSystem=self.sound.value,
            windowManager=desktop,
            exports=self.exports.isTrue(),
            width=width,
            height=height,
            user=username
        )

        tunpass = ''.join(random.choice(string.letters + string.digits) for _i in range(12))
        tunuser = TicketStore.create(tunpass)

        sshHost, sshPort = self.tunnelServer.value.split(':')

        # data
        data = {
            'os': os['OS'],
            'ip': ip,
            'port': 22,
            'tunUser': tunuser,
            'tunPass': tunpass,
            'tunHost': sshHost,
            'tunPort': sshPort,
            'username': username,
            'key': priv,
            'width': width,
            'height': height,
            'printers': True,
            'drives': self.exports.isTrue(),
            'fullScreen': width == -1 or height == -1,
            'this_server': request.build_absolute_uri('/'),
            'xf': xf
        }

        m = tools.DictAsObj(data)

        os = {
            OsDetector.Windows: 'windows',
            OsDetector.Linux: 'linux',
            # OsDetector.Macintosh: 'macosx'
        }.get(m.os)

        if os is None:
            return super(self.__class__, self).getUDSTransportScript(userService, transport, ip, os, user, password, request)

        return self.getScript('scripts/{}/tunnel.py'.format(os)).format(m=m)<|MERGE_RESOLUTION|>--- conflicted
+++ resolved
@@ -27,9 +27,9 @@
 # OR TORT (INCLUDING NEGLIGENCE OR OTHERWISE) ARISING IN ANY WAY OUT OF THE USE
 # OF THIS SOFTWARE, EVEN IF ADVISED OF THE POSSIBILITY OF SUCH DAMAGE.
 
-"""
+'''
 @author: Adolfo Gómez, dkmaster at dkmon dot com
-"""
+'''
 
 from django.utils.translation import ugettext_noop as _
 from uds.core.ui.UserInterface import gui
@@ -51,16 +51,11 @@
 
 
 class TX2GOTransport(BaseX2GOTransport):
-    """
+    '''
     Provides access via SPICE to service.
     This transport can use an domain. If username processed by authenticator contains '@', it will split it and left-@-part will be username, and right password
-<<<<<<< HEAD
-    """
-    typeName = _('X2Go Transport Experimental (tunneled)')
-=======
     '''
     typeName = _('X2Go Transport (Experimental)')
->>>>>>> ab2ca6d5
     typeType = 'TX2GOTransport'
     typeDescription = _('X2Go Protocol (Experimental). Tunneled connection.')
     group = TUNNELED_GROUP
