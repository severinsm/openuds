--- conflicted
+++ resolved
@@ -27,9 +27,9 @@
 # OR TORT (INCLUDING NEGLIGENCE OR OTHERWISE) ARISING IN ANY WAY OUT OF THE USE
 # OF THIS SOFTWARE, EVEN IF ADVISED OF THE POSSIBILITY OF SUCH DAMAGE.
 
-"""
+'''
 @author: Adolfo Gómez, dkmaster at dkmon dot com
-"""
+'''
 
 from django.utils.translation import ugettext_noop as _
 from uds.core.managers.UserPrefsManager import CommonPrefs
@@ -38,7 +38,6 @@
 from .BaseX2GOTransport import BaseX2GOTransport
 from . import x2gofile
 
-import six
 import logging
 
 __updated__ = '2017-12-19'
@@ -47,16 +46,11 @@
 
 
 class X2GOTransport(BaseX2GOTransport):
-    """
+    '''
     Provides access via SPICE to service.
     This transport can use an domain. If username processed by authenticator contains '@', it will split it and left-@-part will be username, and right password
-<<<<<<< HEAD
-    """
-    typeName = _('X2Go Transport Experimental (direct)')
-=======
     '''
     typeName = _('X2Go Transport Experimental')
->>>>>>> ab2ca6d5
     typeType = 'X2GOTransport'
     typeDescription = _('X2Go Protocol (Experimental). Direct connection.')
 
