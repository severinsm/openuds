--- conflicted
+++ resolved
@@ -94,14 +94,9 @@
 sshproxykrblogin=false
 '''
 
-<<<<<<< HEAD
-def getTemplate(speed, pack, quality, sound, soundSystem, windowManager, exports, width, height, user):
-    trueFalse = lambda x: 'true' if x else 'false'
-=======
 
 def getTemplate(speed, pack, quality, sound, soundSystem, windowManager, exports, rootless, width, height, user):
-    trueFalse = lambda(x): 'true' if x else 'false'
->>>>>>> 33600bda
+    trueFalse = lambda x: 'true' if x else 'false'
     export = 'export="{export}"' if exports else ''
     if width == -1 or height == -1:
         width = 800
