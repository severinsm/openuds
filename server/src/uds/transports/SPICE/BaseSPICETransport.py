--- conflicted
+++ resolved
@@ -119,7 +119,6 @@
     def isAvailableFor(self, userService, ip):
         '''
         Checks if the transport is available for the requested destination ip
-        Override this in yours transports
         '''
         ready = self.cache.get(ip)
         if ready is None:
@@ -142,13 +141,9 @@
                 logger.info('SPICE didn\'t find has any port: {}'.format(con))
                 return False
 
-<<<<<<< HEAD
-	    self.cache.put('Could not reach server "{}" on port "{}" from broker'.format(con['address'], port_to_test))
-=======
             self.cache.put('cachedMsg',
                            'Could not reach server "{}" on port "{}" from broker (prob. causes are name resolution & firewall rules)'.format(con['address'], port_to_test),
                            120)
->>>>>>> ae4330fc
 
             if self.testServer(userService, con['address'], port_to_test) is True:
                 self.cache.put(ip, 'Y', READY_CACHE_TIMEOUT)
