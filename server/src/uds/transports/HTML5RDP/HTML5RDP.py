--- conflicted
+++ resolved
@@ -42,6 +42,7 @@
 from uds.core.transports.BaseTransport import TUNNELED_GROUP
 
 from uds.core.transports import protocols
+from uds.core.util import connection
 from uds.core.util import OsDetector
 from uds.models import TicketStore
 
@@ -108,8 +109,6 @@
         tab=gui.PARAMETERS_TAB
     )
 
-<<<<<<< HEAD
-=======
     ticketValidity = gui.NumericField(
         length=3,
         label=_('Ticket Validity'),
@@ -120,7 +119,6 @@
         minValue=60,
         tab=gui.ADVANCED_TAB
     )
->>>>>>> 89155d6d
 
     def initialize(self, values):
         if values is None:
