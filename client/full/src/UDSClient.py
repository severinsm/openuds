#!/usr/bin/env python
# -*- coding: utf-8 -*-
#
<<<<<<< HEAD
# Copyright (c) 2014-2017 Virtual Cable S.L.
=======
# Copyright (c) 2017 Virtual Cable S.L.
>>>>>>> 22a7e233
# All rights reserved.
#
# Redistribution and use in source and binary forms, with or without modification,
# are permitted provided that the following conditions are met:
#
#    * Redistributions of source code must retain the above copyright notice,
#      this list of conditions and the following disclaimer.
#    * Redistributions in binary form must reproduce the above copyright notice,
#      this list of conditions and the following disclaimer in the documentation
#      and/or other materials provided with the distribution.
#    * Neither the name of Virtual Cable S.L. nor the names of its contributors
#      may be used to endorse or promote products derived from this software
#      without specific prior written permission.
#
# THIS SOFTWARE IS PROVIDED BY THE COPYRIGHT HOLDERS AND CONTRIBUTORS "AS IS"
# AND ANY EXPRESS OR IMPLIED WARRANTIES, INCLUDING, BUT NOT LIMITED TO, THE
# IMPLIED WARRANTIES OF MERCHANTABILITY AND FITNESS FOR A PARTICULAR PURPOSE ARE
# DISCLAIMED. IN NO EVENT SHALL THE COPYRIGHT HOLDER OR CONTRIBUTORS BE LIABLE
# FOR ANY DIRECT, INDIRECT, INCIDENTAL, SPECIAL, EXEMPLARY, OR CONSEQUENTIAL
# DAMAGES (INCLUDING, BUT NOT LIMITED TO, PROCUREMENT OF SUBSTITUTE GOODS OR
# SERVICES; LOSS OF USE, DATA, OR PROFITS; OR BUSINESS INTERRUPTION) HOWEVER
# CAUSED AND ON ANY THEORY OF LIABILITY, WHETHER IN CONTRACT, STRICT LIABILITY,
# OR TORT (INCLUDING NEGLIGENCE OR OTHERWISE) ARISING IN ANY WAY OUT OF THE USE
# OF THIS SOFTWARE, EVEN IF ADVISED OF THE POSSIBILITY OF SUCH DAMAGE.

'''
@author: Adolfo Gómez, dkmaster at dkmon dot com
'''
from __future__ import unicode_literals

from PyQt4 import QtCore, QtGui  # @UnresolvedImport

from uds.rest import RestRequest
from uds.forward import forward  # @UnusedImport
from uds.log import logger
from uds import tools
from uds import VERSION

import webbrowser
import json
import sys
import six

from UDSWindow import Ui_MainWindow

OLD_METHOD_VERSION = '2.1.0'

class RetryException(Exception):
    pass

class UDSClient(QtGui.QMainWindow):

    ticket = None
    scrambler = None
    withError = False
    animTimer = None
    anim = 0
    animInverted = False
    serverVersion = 'X.Y.Z'  # Will be overwriten on getVersion

    def __init__(self):
        QtGui.QMainWindow.__init__(self)
        self.setWindowFlags(QtCore.Qt.FramelessWindowHint | QtCore.Qt.WindowStaysOnTopHint)

        self.ui = Ui_MainWindow()
        self.ui.setupUi(self)

        self.ui.progressBar.setValue(0)
        self.ui.cancelButton.clicked.connect(self.cancelPushed)

        self.ui.info.setText('Initializing...')

        screen = QtGui.QDesktopWidget().screenGeometry()
        mysize = self.geometry()
        hpos = (screen.width() - mysize.width()) / 2
        vpos = (screen.height() - mysize.height() - mysize.height()) / 2
        self.move(hpos, vpos)

        self.animTimer = QtCore.QTimer()
        QtCore.QObject.connect(self.animTimer, QtCore.SIGNAL('timeout()'), self.updateAnim)

        self.activateWindow()

        self.startAnim()


    def closeWindow(self):
        self.close()

    def processError(self, data):
        if 'error' in data:
            # QtGui.QMessageBox.critical(self, 'Request error {}'.format(data.get('retryable', '0')), data['error'], QtGui.QMessageBox.Ok)
            if data.get('retryable', '0') == '1':
                raise RetryException(data['error'])

            raise Exception(data['error'])
            # QtGui.QMessageBox.critical(self, 'Request error', rest.data['error'], QtGui.QMessageBox.Ok)
            # self.closeWindow()
            # return

    def showError(self, e):
        logger.error('got error: {}'.format(e))
        self.stopAnim()
        self.ui.info.setText('UDS Plugin Error')  # In fact, main window is hidden, so this is not visible... :)
        self.closeWindow()
        QtGui.QMessageBox.critical(None, 'UDS Plugin Error', '{}'.format(e), QtGui.QMessageBox.Ok)
        self.withError = True

    def cancelPushed(self):
        self.close()

    @QtCore.pyqtSlot()
    def updateAnim(self):
        self.anim += 2
        if self.anim > 99:
            self.animInverted = not self.animInverted
            self.ui.progressBar.setInvertedAppearance(self.animInverted)
            self.anim = 0

        self.ui.progressBar.setValue(self.anim)

    def startAnim(self):
        self.ui.progressBar.invertedAppearance = False
        self.anim = 0
        self.animInverted = False
        self.ui.progressBar.setInvertedAppearance(self.animInverted)
        self.animTimer.start(40)

    def stopAnim(self):
        self.ui.progressBar.invertedAppearance = False
        self.animTimer.stop()

    @QtCore.pyqtSlot()
    def getVersion(self):
        self.req = RestRequest('', self, self.version)
        self.req.get()

    @QtCore.pyqtSlot(dict)
    def version(self, data):
        try:
            self.processError(data)
            self.ui.info.setText('Processing...')

            if data['result']['requiredVersion'] > VERSION:
                QtGui.QMessageBox.critical(self, 'Upgrade required', 'A newer connector version is required.\nA browser will be opened to download it.', QtGui.QMessageBox.Ok)
                webbrowser.open(data['result']['downloadUrl'])
                self.closeWindow()
                return

            self.serverVersion = data['result']['requiredVersion']
            self.getTransportData()

        except RetryException as e:
            self.ui.info.setText(six.text_type(e))
            QtCore.QTimer.singleShot(1000, self.getVersion)

        except Exception as e:
            self.showError(e)


    @QtCore.pyqtSlot()
    def getTransportData(self):
        try:
            self.req = RestRequest('/{}/{}'.format(self.ticket, self.scrambler), self, self.transportDataReceived, params={'hostname': tools.getHostName(), 'version': VERSION})
            self.req.get()
        except Exception as e:
            logger.exception('Got exception: {}'.format(e))
            raise e


    @QtCore.pyqtSlot(dict)
    def transportDataReceived(self, data):
        logger.debug('Transport data received')
        try:
            self.processError(data)

            params = None

            if self.serverVersion <= OLD_METHOD_VERSION:
                script = data['result'].decode('base64').decode('bz2')
            else:
                res = data['result']
                # We have three elements on result:
                # * Script
                # * Signature
                # * Script data
                # We test that the Script has correct signature, and them execute it with the parameters
                script, signature, params = res['script'].decode('base64').decode('bz2'), res['signature'], json.loads(res['params'].decode('base64').decode('bz2'))
                if tools.verifySignature(script, signature) is False:
                    raise Exception('Invalid UDS code signature. Please, report to administrator')

            self.stopAnim()

            if 'darwin' in sys.platform:
                self.showMinimized()

            QtCore.QTimer.singleShot(3000, self.endScript)
            self.hide()

            if self.serverVersion <= OLD_METHOD_VERSION:
                errorString = '<p>The server <b>{}</b> runs an old version of UDS:</p>'.format(host)
                errorString += '<p>To avoid security issues, you must approve old UDS Version access.</p>'

                if QtGui.QMessageBox.warning(None, 'ACCESS Warning', errorString, QtGui.QMessageBox.Yes | QtGui.QMessageBox.No) == QtGui.QMessageBox.No:
                    raise Exception('Server not approved. Access denied.')

            six.exec_(script, globals(), {'parent': self, 'sp':  params})

        except RetryException as e:
            self.ui.info.setText(six.text_type(e) + ', retrying access...')
            # Retry operation in ten seconds
            QtCore.QTimer.singleShot(10000, self.getTransportData)

        except Exception as e:
            logger.exception('Got exception executing script:')
            self.showError(e)

    def endScript(self):
        # After running script, wait for stuff
        try:
            tools.waitForTasks()
        except Exception:
            pass

        try:
            tools.unlinkFiles()
        except Exception:
            pass

        try:
            tools.execBeforeExit()
        except Exception:
            pass

        self.closeWindow()

    def start(self):
        '''
        Starts proccess by requesting version info
        '''
        self.ui.info.setText('Initializing...')
        QtCore.QTimer.singleShot(100, self.getVersion)


def done(data):
    QtGui.QMessageBox.critical(None, 'Notice', six.text_type(data.data), QtGui.QMessageBox.Ok)
    sys.exit(0)

# Ask user to approve endpoint
def approveHost(host, parentWindow=None):
    settings = QtCore.QSettings()
    settings.beginGroup('endpoints')

    approved = settings.value(host, False).toBool()

    errorString = '<p>The server <b>{}</b> must be approved:</p>'.format(host)
    errorString += '<p>Only approve UDS servers that you trust to avoid security issues.</p>'

    if approved or QtGui.QMessageBox.warning(parentWindow, 'ACCESS Warning', errorString, QtGui.QMessageBox.Yes | QtGui.QMessageBox.No) == QtGui.QMessageBox.Yes:
        settings.setValue(host, True)
        approved = True

    settings.endGroup()
    return approved


if __name__ == "__main__":
    logger.debug('Initializing connector')
    # Initialize app
    app = QtGui.QApplication(sys.argv)

    # Set several info for settings
    QtCore.QCoreApplication.setOrganizationName('Virtual Cable S.L.U.')
    QtCore.QCoreApplication.setApplicationName('UDS Connector')

    if 'darwin' not in sys.platform:
        logger.debug('Mac OS *NOT* Detected')
        app.setStyle('plastique')

    if six.PY3 is False:
        logger.debug('Fixing threaded execution of commands')
        import threading
        threading._DummyThread._Thread__stop = lambda x: 42

    # First parameter must be url
    try:
        uri = sys.argv[1]

        if uri == '--test':
            sys.exit(0)

        logger.debug('URI: {}'.format(uri))
        if uri[:6] != 'uds://' and uri[:7] != 'udss://':
            raise Exception()

        ssl = uri[3] == 's'
        host, UDSClient.ticket, UDSClient.scrambler = uri.split('//')[1].split('/')
        logger.debug('ssl: {}, host:{}, ticket:{}, scrambler:{}'.format(ssl, host, UDSClient.ticket, UDSClient.scrambler))

    except Exception:
        logger.debug('Detected execution without valid URI, exiting')
        QtGui.QMessageBox.critical(None, 'Notice', 'UDS Client Version {}'.format(VERSION), QtGui.QMessageBox.Ok)
        sys.exit(1)

    # Setup REST api endpoint
    RestRequest.restApiUrl = '{}://{}/rest/client'.format(['http', 'https'][ssl], host)
    logger.debug('Setting request URL to {}'.format(RestRequest.restApiUrl))
    # RestRequest.restApiUrl = 'https://172.27.0.1/rest/client'

    try:
        logger.debug('Starting execution')

        # Approbe before going on
        if approveHost(host) is False:
            raise Exception('Host {} was not approved'.format(host))

        win = UDSClient()
        win.show()


        win.start()

        exitVal = app.exec_()
        logger.debug('Execution finished correctly')

    except Exception as e:
        logger.exception('Got an exception executing client:')
        exitVal = 128
        QtGui.QMessageBox.critical(None, 'Error', six.text_type(e), QtGui.QMessageBox.Ok)

    logger.debug('Exiting')
    sys.exit(exitVal)
<|MERGE_RESOLUTION|>--- conflicted
+++ resolved
@@ -1,11 +1,7 @@
 #!/usr/bin/env python
 # -*- coding: utf-8 -*-
 #
-<<<<<<< HEAD
 # Copyright (c) 2014-2017 Virtual Cable S.L.
-=======
-# Copyright (c) 2017 Virtual Cable S.L.
->>>>>>> 22a7e233
 # All rights reserved.
 #
 # Redistribution and use in source and binary forms, with or without modification,
@@ -36,10 +32,12 @@
 '''
 from __future__ import unicode_literals
 
-from PyQt4 import QtCore, QtGui  # @UnresolvedImport
+import sys
+from PyQt4 import QtCore, QtGui
+import six
 
 from uds.rest import RestRequest
-from uds.forward import forward  # @UnusedImport
+from uds.forward import forward
 from uds.log import logger
 from uds import tools
 from uds import VERSION
